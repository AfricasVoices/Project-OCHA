--- conflicted
+++ resolved
@@ -1,11 +1,7 @@
 {
     "_meta": {
         "hash": {
-<<<<<<< HEAD
-            "sha256": "9fc8dc4f56b5472e126a5b2ed4c95e5812324b1a7eb29eac40d981c6dcecfd25"
-=======
-            "sha256": "e6b84591c33335cab90c584110478876d30d8c256a92368bdb3e600d5faee4ab"
->>>>>>> 99f9d2b4
+            "sha256": "473608e035f30c9b45aa7185cd2178b7c65a2317dc7a1075b86a08d5253c04af"
         },
         "pipfile-spec": 6,
         "requires": {
@@ -65,11 +61,7 @@
         "coredatamodules": {
             "editable": true,
             "git": "https://www.github.com/AfricasVoices/CoreDataModules",
-<<<<<<< HEAD
-            "ref": "6ee2b8b8ee1e1f860522053dc21ece81ef4b6a90"
-=======
-            "ref": "088db0e0c95cb28fcd1e2db0438f22399e763f65"
->>>>>>> 99f9d2b4
+            "ref": "7d44caa3dc8cbc5d71fbc6c30ade602ca9a47f83"
         },
         "deprecation": {
             "hashes": [

{
    "_meta": {
        "hash": {
<<<<<<< HEAD
            "sha256": "cd3e8f434499708870ae0e946b7f58ab65fc1a60e2fdbdb58d8f8897119ffe91"
=======
            "sha256": "34116daadde54bf1b6affdf197329222962a2535884d31b22b2f0dd6164ebace"
>>>>>>> e794091d
        },
        "pipfile-spec": 6,
        "requires": {
            "python_version": "3.6"
        },
        "sources": [
            {
                "name": "pypi",
                "url": "https://pypi.python.org/simple",
                "verify_ssl": true
            }
        ]
    },
    "default": {
        "altair": {
            "hashes": [
                "sha256:9abe13d88a3694857138ac61512c4f873f762f432cf82623eea4700d2a531525",
                "sha256:bd8f42b487ffb67bdb1d2ae7970df69c0801431c9201742599525037bc8bd56d"
            ],
            "index": "pypi",
            "version": "==3.2.0"
        },
        "attrs": {
            "hashes": [
                "sha256:ec20e7a4825331c1b5ebf261d111e16fa9612c1f7a5e1f884f12bd53a664dfd2",
                "sha256:f913492e1663d3c36f502e5e9ba6cd13cf19d7fab50aa13239e420fef95e1396"
            ],
            "version": "==19.2.0"
        },
        "cachecontrol": {
            "hashes": [
                "sha256:cef77effdf51b43178f6a2d3b787e3734f98ade253fa3187f3bb7315aaa42ff7"
            ],
            "version": "==0.12.5"
        },
        "cachetools": {
            "hashes": [
                "sha256:428266a1c0d36dc5aca63a2d7c5942e88c2c898d72139fca0e97fdd2380517ae",
                "sha256:8ea2d3ce97850f31e4a08b0e2b5e6c34997d7216a9d2c98e0f3978630d4da69a"
            ],
            "version": "==3.1.1"
        },
        "certifi": {
            "hashes": [
                "sha256:e4f3620cfea4f83eedc95b24abd9cd56f3c4b146dd0177e83a21b4eb49e21e50",
                "sha256:fd7c7c74727ddcf00e9acd26bba8da604ffec95bf1c2144e67aff7a8b50e6cef"
            ],
            "version": "==2019.9.11"
        },
        "chardet": {
            "hashes": [
                "sha256:84ab92ed1c4d4f16916e05906b6b75a6c0fb5db821cc65e70cbd64a3e2a5eaae",
                "sha256:fc323ffcaeaed0e0a02bf4d117757b98aed530d9ed4531e3e15460124c106691"
            ],
            "version": "==3.0.4"
        },
        "coredatamodules": {
            "editable": true,
            "git": "https://www.github.com/AfricasVoices/CoreDataModules",
<<<<<<< HEAD
            "ref": "66d8b7fd1e37e9e6522ebe29a941419f24ff50c7"
=======
            "ref": "49eaa406b05f5a78834966f20d25f19bf355af18"
>>>>>>> e794091d
        },
        "deprecation": {
            "hashes": [
                "sha256:c0392f676a6146f0238db5744d73e786a43510d54033f80994ef2f4c9df192ed",
                "sha256:dc9b4f252b7aca8165ce2764a71da92a653b5ffbf7a389461d7a640f6536ecb2"
            ],
            "version": "==2.0.7"
        },
        "entrypoints": {
            "hashes": [
                "sha256:589f874b313739ad35be6e0cd7efde2a4e9b6fea91edcc34e58ecbb8dbe56d19",
                "sha256:c70dd71abe5a8c85e55e12c19bd91ccfeec11a6e99044204511f9ed547d48451"
            ],
            "version": "==0.3"
        },
        "firebase-admin": {
            "hashes": [
                "sha256:df58e1d24803f518178c2f7108f48b31f632845839455cb4349d0d6316529021"
            ],
            "version": "==3.0.0"
        },
        "google-api-core": {
            "extras": [
                "grpc"
            ],
            "hashes": [
                "sha256:2c23fbc81c76b941ffb71301bb975ed66a610e9b03f918feacd1ed59cf43a6ec",
                "sha256:b2b91107bcc3b981633c89602b46451f6474973089febab3ee51c49cb7ae6a1f"
            ],
            "markers": "platform_python_implementation != 'PyPy'",
            "version": "==1.14.2"
        },
        "google-api-python-client": {
            "hashes": [
                "sha256:3121d55d106ef1a2756e8074239512055bd99eb44da417b3dd680f9a1385adec",
                "sha256:a8a88174f66d92aed7ebbd73744c2c319b4b1ce828e565f9ec721352d2e2fb8c"
            ],
            "version": "==1.7.11"
        },
        "google-auth": {
            "hashes": [
                "sha256:0f7c6a64927d34c1a474da92cfc59e552a5d3b940d3266606c6a28b72888b9e4",
                "sha256:20705f6803fd2c4d1cc2dcb0df09d4dfcb9a7d51fd59e94a3a28231fd93119ed"
            ],
            "version": "==1.6.3"
        },
        "google-auth-httplib2": {
            "hashes": [
                "sha256:098fade613c25b4527b2c08fa42d11f3c2037dda8995d86de0745228e965d445",
                "sha256:f1c437842155680cf9918df9bc51c1182fda41feef88c34004bd1978c8157e08"
            ],
            "version": "==0.0.3"
        },
        "google-cloud-core": {
            "hashes": [
                "sha256:0ee17abc74ff02176bee221d4896a00a3c202f3fb07125a7d814ccabd20d7eb5",
                "sha256:10750207c1a9ad6f6e082d91dbff3920443bdaf1c344a782730489a9efa802f1"
            ],
            "version": "==1.0.3"
        },
        "google-cloud-firestore": {
            "hashes": [
                "sha256:b67732bd61124d15b2e6c857128ce2a6945ad3a312300de5f152ec0a0d85ff5d",
                "sha256:ba6fcf2f6c60a1275bcbb42ee716d7dd061cd9dea0540060b17134a6f73b0ce0"
            ],
            "markers": "platform_python_implementation != 'PyPy'",
            "version": "==1.4.0"
        },
        "google-cloud-storage": {
            "hashes": [
                "sha256:13a6a820311662eb91a99810568c2bca5ddc7e44e2163fed4cb3f4d47da132cf",
                "sha256:2e7e2435978bda1c209b70a9a00b8cbc53c3b00d6f09eb2c991ebba857babf24"
            ],
            "index": "pypi",
            "version": "==1.20.0"
        },
        "google-resumable-media": {
            "hashes": [
                "sha256:5fd2e641f477e50be925a55bcfdf0b0cb97c2b92aacd7b15c1d339f70d55c1c7",
                "sha256:cdeb8fbb3551a665db921023603af2f0d6ac59ad8b48259cb510b8799505775f"
            ],
            "version": "==0.4.1"
        },
        "googleapis-common-protos": {
            "hashes": [
                "sha256:e61b8ed5e36b976b487c6e7b15f31bb10c7a0ca7bd5c0e837f4afab64b53a0c6"
            ],
            "version": "==1.6.0"
        },
        "grpcio": {
            "hashes": [
                "sha256:0337debec20fe385bcd49048d6917270efbc17a5119857466559b4db91f8995b",
                "sha256:164f82a99e08797ea786283b66b45ebe76772d321577d1674ba6fe0200155892",
                "sha256:172dfba8d9621048c2cbc1d1cf7a02244e9a9a8cff5bb79bb30bcb0c13c7fd31",
                "sha256:18f4b536d8a9cfa15b3214e0bb628071def94160699e91798f0a954c3b2db88d",
                "sha256:2283b56bda49b068b0f08d006fffc7dd46eae72322f1a5dec87fc9c218f1dc2d",
                "sha256:26b33f488a955bf49262d2ce3423d3a8174108506d8f819e8150aca21bdd3b99",
                "sha256:31cc9b6f70bdd0d9ff53df2d563ea1fb278601d5c625932d8a82d03b08ff3de0",
                "sha256:37dd8684fbc2bc00766ae6784bcbd7f874bc96527636a341411db811d04ff650",
                "sha256:424c01189ef51a808669f020368b01204e0f1fa0bf2adab7c8d0d13166f92e9e",
                "sha256:431c099f20a1f1d97def98f87bb74fa752e8819c2bab23d79089353aed1acc9b",
                "sha256:4c2f1d0b27bcef301e5d5c1da05ffd7d174f807f61889c006b8e708b16bc978e",
                "sha256:59b8d738867b59c5daaff5df242b5f3f9c58b47862f603c6ee530964b897b69b",
                "sha256:8d4f1ee2a67cf8f792d4fc9b8c7bb2148174e838d935f175653aec234752828b",
                "sha256:97ab9e35b47bda0441332204960f95c1169c55ec8e989381bedd32bdb9f78b05",
                "sha256:9cf93e185507bfdaa7ed45a90049bd3f1ed3f6357ad3772b31e993ff723cf67d",
                "sha256:a5a81472c0ca6181492b9291c316ff60c6c94dd3f21c1e8c481f21923d899af0",
                "sha256:aaa1feb0fdd094af6db0a16cbd446ed94285a50e320aede5971152d9ea022df8",
                "sha256:b36bf4408f8400ee9ab13ff129e71f2e4c72ce2d8886b744aeab77ce50a55cf6",
                "sha256:bb345f7e98b38a2c1ef33ff1145687234f78dfeedf308b41b3e41f4b42eba099",
                "sha256:c13ae15695e0eb4ba2db920d6a197171d2398c675afa4f27460b6381d20a6884",
                "sha256:c4a233a00cc5b64543e97733902151bc6738396931b3c166aad03a3aaadbd479",
                "sha256:c521c5f8a95baabba69c68dd0f5e34f37c8adf1a9691f9884dba3eab4ebadc29",
                "sha256:c772edd094fe3e54d6d54fdecb90c51cb8d07b55e9c1cda2d33e9615e33d07e8",
                "sha256:cebfba6542855403b29e4bc95bbcd5ab444f21137b440f2fb7c7925ca0e55bfd",
                "sha256:d7490e013c4bad3e8db804fc6483b47125dc8df0ebcfd6e419bd25df35025301",
                "sha256:dfb6063619f297cbd22c67530d7465d98348b35d0424bbc1756b36c5ef9f99d4",
                "sha256:e80a15b48a66f35c7c33db2a7df4034a533b362269d0e60e0036e23f14bac7b5",
                "sha256:ea444fa1c1ec4f8d2ce965bb01e06148ef9ceb398fb2f627511d50f137eac35b",
                "sha256:ec986cbf8837a49f9612cc1cfc2a8ccb54875cfce5355a121279de35124ea1db",
                "sha256:fb641df6de8c4a55c784c24d334d53096954d9b30679d3ce5eb6a4d25c1020a3",
                "sha256:fb88bd791c8efbcb36de12f0aa519ceec0b7806d3decff16e412e097d4725d44",
                "sha256:ffa1be3d566a9cbd21a5f2d95fd9262ec6c337c499291bfeb51547b8de18942e"
            ],
            "version": "==1.24.0"
        },
        "httplib2": {
            "hashes": [
                "sha256:34537dcdd5e0f2386d29e0e2c6d4a1703a3b982d34c198a5102e6e5d6194b107",
                "sha256:409fa5509298f739b34d5a652df762cb0042507dc93f6633e306b11289d6249d"
            ],
            "version": "==0.14.0"
        },
        "idna": {
            "hashes": [
                "sha256:c357b3f628cf53ae2c4c05627ecc484553142ca23264e593d327bcde5e9c3407",
                "sha256:ea8b7f6188e6fa117537c3df7da9fc686d485087abf6ac197f9c46432f7e4a3c"
            ],
            "version": "==2.8"
        },
        "iso8601": {
            "hashes": [
                "sha256:210e0134677cc0d02f6028087fee1df1e1d76d372ee1db0bf30bf66c5c1c89a3",
                "sha256:49c4b20e1f38aa5cf109ddcd39647ac419f928512c869dc01d5c7098eddede82",
                "sha256:bbbae5fb4a7abfe71d4688fd64bff70b91bbd74ef6a99d964bab18f7fdf286dd"
            ],
            "version": "==0.1.12"
        },
        "jinja2": {
            "hashes": [
                "sha256:065c4f02ebe7f7cf559e49ee5a95fb800a9e4528727aec6f24402a5374c65013",
                "sha256:14dd6caf1527abb21f08f86c784eac40853ba93edb79552aa1e4b8aef1b61c7b"
            ],
            "version": "==2.10.1"
        },
        "jsonschema": {
            "hashes": [
                "sha256:5f9c0a719ca2ce14c5de2fd350a64fd2d13e8539db29836a86adc990bb1a068f",
                "sha256:8d4a2b7b6c2237e0199c8ea1a6d3e05bf118e289ae2b9d7ba444182a2959560d"
            ],
            "version": "==3.0.2"
        },
        "markupsafe": {
            "hashes": [
                "sha256:00bc623926325b26bb9605ae9eae8a215691f33cae5df11ca5424f06f2d1f473",
                "sha256:09027a7803a62ca78792ad89403b1b7a73a01c8cb65909cd876f7fcebd79b161",
                "sha256:09c4b7f37d6c648cb13f9230d847adf22f8171b1ccc4d5682398e77f40309235",
                "sha256:1027c282dad077d0bae18be6794e6b6b8c91d58ed8a8d89a89d59693b9131db5",
                "sha256:24982cc2533820871eba85ba648cd53d8623687ff11cbb805be4ff7b4c971aff",
                "sha256:29872e92839765e546828bb7754a68c418d927cd064fd4708fab9fe9c8bb116b",
                "sha256:43a55c2930bbc139570ac2452adf3d70cdbb3cfe5912c71cdce1c2c6bbd9c5d1",
                "sha256:46c99d2de99945ec5cb54f23c8cd5689f6d7177305ebff350a58ce5f8de1669e",
                "sha256:500d4957e52ddc3351cabf489e79c91c17f6e0899158447047588650b5e69183",
                "sha256:535f6fc4d397c1563d08b88e485c3496cf5784e927af890fb3c3aac7f933ec66",
                "sha256:62fe6c95e3ec8a7fad637b7f3d372c15ec1caa01ab47926cfdf7a75b40e0eac1",
                "sha256:6dd73240d2af64df90aa7c4e7481e23825ea70af4b4922f8ede5b9e35f78a3b1",
                "sha256:717ba8fe3ae9cc0006d7c451f0bb265ee07739daf76355d06366154ee68d221e",
                "sha256:79855e1c5b8da654cf486b830bd42c06e8780cea587384cf6545b7d9ac013a0b",
                "sha256:7c1699dfe0cf8ff607dbdcc1e9b9af1755371f92a68f706051cc8c37d447c905",
                "sha256:88e5fcfb52ee7b911e8bb6d6aa2fd21fbecc674eadd44118a9cc3863f938e735",
                "sha256:8defac2f2ccd6805ebf65f5eeb132adcf2ab57aa11fdf4c0dd5169a004710e7d",
                "sha256:98c7086708b163d425c67c7a91bad6e466bb99d797aa64f965e9d25c12111a5e",
                "sha256:9add70b36c5666a2ed02b43b335fe19002ee5235efd4b8a89bfcf9005bebac0d",
                "sha256:9bf40443012702a1d2070043cb6291650a0841ece432556f784f004937f0f32c",
                "sha256:ade5e387d2ad0d7ebf59146cc00c8044acbd863725f887353a10df825fc8ae21",
                "sha256:b00c1de48212e4cc9603895652c5c410df699856a2853135b3967591e4beebc2",
                "sha256:b1282f8c00509d99fef04d8ba936b156d419be841854fe901d8ae224c59f0be5",
                "sha256:b2051432115498d3562c084a49bba65d97cf251f5a331c64a12ee7e04dacc51b",
                "sha256:ba59edeaa2fc6114428f1637ffff42da1e311e29382d81b339c1817d37ec93c6",
                "sha256:c8716a48d94b06bb3b2524c2b77e055fb313aeb4ea620c8dd03a105574ba704f",
                "sha256:cd5df75523866410809ca100dc9681e301e3c27567cf498077e8551b6d20e42f",
                "sha256:e249096428b3ae81b08327a63a485ad0878de3fb939049038579ac0ef61e17e7"
            ],
            "version": "==1.1.1"
        },
        "msgpack": {
            "hashes": [
                "sha256:0cc7ca04e575ba34fea7cfcd76039f55def570e6950e4155a4174368142c8e1b",
                "sha256:187794cd1eb73acccd528247e3565f6760bd842d7dc299241f830024a7dd5610",
                "sha256:1904b7cb65342d0998b75908304a03cb004c63ef31e16c8c43fee6b989d7f0d7",
                "sha256:229a0ccdc39e9b6c6d1033cd8aecd9c296823b6c87f0de3943c59b8bc7c64bee",
                "sha256:24149a75643aeaa81ece4259084d11b792308a6cf74e796cbb35def94c89a25a",
                "sha256:30b88c47e0cdb6062daed88ca283b0d84fa0d2ad6c273aa0788152a1c643e408",
                "sha256:32fea0ea3cd1ef820286863a6202dcfd62a539b8ec3edcbdff76068a8c2cc6ce",
                "sha256:355f7fd0f90134229eaeefaee3cf42e0afc8518e8f3cd4b25f541a7104dcb8f9",
                "sha256:4abdb88a9b67e64810fb54b0c24a1fd76b12297b4f7a1467d85a14dd8367191a",
                "sha256:757bd71a9b89e4f1db0622af4436d403e742506dbea978eba566815dc65ec895",
                "sha256:76df51492bc6fa6cc8b65d09efdb67cbba3cbfe55004c3afc81352af92b4a43c",
                "sha256:774f5edc3475917cd95fe593e625d23d8580f9b48b570d8853d06cac171cd170",
                "sha256:8a3ada8401736df2bf497f65589293a86c56e197a80ae7634ec2c3150a2f5082",
                "sha256:a06efd0482a1942aad209a6c18321b5e22d64eb531ea20af138b28172d8f35ba",
                "sha256:b24afc52e18dccc8c175de07c1d680bdf315844566f4952b5bedb908894bec79",
                "sha256:b8b4bd3dafc7b92608ae5462add1c8cc881851c2d4f5d8977fdea5b081d17f21",
                "sha256:c6e5024fc0cdf7f83b6624850309ddd7e06c48a75fa0d1c5173de4d93300eb19",
                "sha256:db7ff14abc73577b0bcbcf73ecff97d3580ecaa0fc8724babce21fdf3fe08ef6",
                "sha256:dedf54d72d9e7b6d043c244c8213fe2b8bbfe66874b9a65b39c4cc892dd99dd4",
                "sha256:ea3c2f859346fcd55fc46e96885301d9c2f7a36d453f5d8f2967840efa1e1830",
                "sha256:f0f47bafe9c9b8ed03e19a100a743662dd8c6d0135e684feea720a0d0046d116"
            ],
            "version": "==0.6.2"
        },
        "numpy": {
            "hashes": [
                "sha256:05dbfe72684cc14b92568de1bc1f41e5f62b00f714afc9adee42f6311738091f",
                "sha256:0d82cb7271a577529d07bbb05cb58675f2deb09772175fab96dc8de025d8ac05",
                "sha256:10132aa1fef99adc85a905d82e8497a580f83739837d7cbd234649f2e9b9dc58",
                "sha256:12322df2e21f033a60c80319c25011194cd2a21294cc66fee0908aeae2c27832",
                "sha256:16f19b3aa775dddc9814e02a46b8e6ae6a54ed8cf143962b4e53f0471dbd7b16",
                "sha256:3d0b0989dd2d066db006158de7220802899a1e5c8cf622abe2d0bd158fd01c2c",
                "sha256:438a3f0e7b681642898fd7993d38e2bf140a2d1eafaf3e89bb626db7f50db355",
                "sha256:5fd214f482ab53f2cea57414c5fb3e58895b17df6e6f5bca5be6a0bb6aea23bb",
                "sha256:73615d3edc84dd7c4aeb212fa3748fb83217e00d201875a47327f55363cef2df",
                "sha256:7bd355ad7496f4ce1d235e9814ec81ee3d28308d591c067ce92e49f745ba2c2f",
                "sha256:7d077f2976b8f3de08a0dcf5d72083f4af5411e8fddacd662aae27baa2601196",
                "sha256:a4092682778dc48093e8bda8d26ee8360153e2047826f95a3f5eae09f0ae3abf",
                "sha256:b458de8624c9f6034af492372eb2fee41a8e605f03f4732f43fc099e227858b2",
                "sha256:e70fc8ff03a961f13363c2c95ef8285e0cf6a720f8271836f852cc0fa64e97c8",
                "sha256:ee8e9d7cad5fe6dde50ede0d2e978d81eafeaa6233fb0b8719f60214cf226578",
                "sha256:f4a4f6aba148858a5a5d546a99280f71f5ee6ec8182a7d195af1a914195b21a2"
            ],
            "version": "==1.17.2"
        },
        "oauth2client": {
            "hashes": [
                "sha256:b8a81cc5d60e2d364f0b1b98f958dbd472887acaf1a5b05e21c28c31a2d6d3ac",
                "sha256:d486741e451287f69568a4d26d70d9acd73a2bbfa275746c535b4209891cccc6"
            ],
            "version": "==4.1.3"
        },
        "packaging": {
            "hashes": [
                "sha256:28b924174df7a2fa32c1953825ff29c61e2f5e082343165438812f00d3a7fc47",
                "sha256:d9551545c6d761f3def1677baf08ab2a3ca17c56879e70fecba2fc4dde4ed108"
            ],
            "version": "==19.2"
        },
        "pandas": {
            "hashes": [
                "sha256:18d91a9199d1dfaa01ad645f7540370ba630bdcef09daaf9edf45b4b1bca0232",
                "sha256:3f26e5da310a0c0b83ea50da1fd397de2640b02b424aa69be7e0784228f656c9",
                "sha256:4182e32f4456d2c64619e97c58571fa5ca0993d1e8c2d9ca44916185e1726e15",
                "sha256:426e590e2eb0e60f765271d668a30cf38b582eaae5ec9b31229c8c3c10c5bc21",
                "sha256:5eb934a8f0dc358f0e0cdf314072286bbac74e4c124b64371395e94644d5d919",
                "sha256:717928808043d3ea55b9bcde636d4a52d2236c246f6df464163a66ff59980ad8",
                "sha256:8145f97c5ed71827a6ec98ceaef35afed1377e2d19c4078f324d209ff253ecb5",
                "sha256:8744c84c914dcc59cbbb2943b32b7664df1039d99e834e1034a3372acb89ea4d",
                "sha256:c1ac1d9590d0c9314ebf01591bd40d4c03d710bfc84a3889e5263c97d7891dee",
                "sha256:cb2e197b7b0687becb026b84d3c242482f20cbb29a9981e43604eb67576da9f6",
                "sha256:d4001b71ad2c9b84ff18b182cea22b7b6cbf624216da3ea06fb7af28d1f93165",
                "sha256:d8930772adccb2882989ab1493fa74bd87d47c8ac7417f5dd3dd834ba8c24dc9",
                "sha256:dfbb0173ee2399bc4ed3caf2d236e5c0092f948aafd0a15fbe4a0e77ee61a958",
                "sha256:eebfbba048f4fa8ac711b22c78516e16ff8117d05a580e7eeef6b0c2be554c18",
                "sha256:f1b21bc5cf3dbea53d33615d1ead892dfdae9d7052fa8898083bec88be20dcd2"
            ],
            "version": "==0.25.1"
        },
        "pipelineinfrastructure": {
            "editable": true,
            "git": "https://www.github.com/AfricasVoices/Pipeline-Infrastructure",
            "ref": "ede943a0665bddd8041a7bdf22b8641ece6a7834"
        },
        "protobuf": {
            "hashes": [
                "sha256:26c0d756c7ad6823fccbc3b5f84c619b9cc7ac281496fe0a9d78e32023c45034",
                "sha256:3200046e4d4f6c42ed66257dbe15e2e5dc76072c280e9b3d69dc8f3a4fa3fbbc",
                "sha256:368f1bae6dd22d04fd2254d30cd301863408a96ff604422e3ddd8ab601f095a4",
                "sha256:3902fa1920b4ef9f710797496b309efc5ccd0faeba44dc82ed6a711a244764a0",
                "sha256:3a7a8925ba6481b9241cdb5d69cd0b0700f23efed6bb691dc9543faa4aa25d6f",
                "sha256:4bc33d49f43c6e9916fb56b7377cb4478cbf25824b4d2bedfb8a4e3df31c12ca",
                "sha256:568b434a36e31ed30d60d600b2227666ce150b8b5275948f50411481a4575d6d",
                "sha256:5c393cd665d03ce6b29561edd6b0cc4bcb3fb8e2a7843e8f223d693f07f61b40",
                "sha256:80072e9ba36c73cf89c01f669c7b123733fc2de1780b428082a850f53cc7865f",
                "sha256:843f498e98ad1469ad54ecb4a7ccf48605a1c5d2bd26ae799c7a2cddab4a37ec",
                "sha256:aa45443035651cbfae74c8deb53358ba660d8e7a5fbab3fc4beb33fb3e3ca4be",
                "sha256:aaab817d9d038dd5f56a6fb2b2e8ae68caf1fd28cc6a963c755fa73268495c13",
                "sha256:e6f68b9979dc8f75299293d682f67fecb72d78f98652da2eeb85c85edef1ca94",
                "sha256:e7366cabddff3441d583fdc0176ab42eba4ee7090ef857d50c4dd59ad124003a",
                "sha256:f0144ad97cd28bfdda0567b9278d25061ada5ad2b545b538cd3577697b32bda3",
                "sha256:f655338491481f482042f19016647e50365ab41b75b486e0df56e0dcc425abf4"
            ],
            "version": "==3.9.2"
        },
        "pyasn1": {
            "hashes": [
                "sha256:62cdade8b5530f0b185e09855dd422bc05c0bbff6b72ff61381c09dac7befd8c",
                "sha256:a9495356ca1d66ed197a0f72b41eb1823cf7ea8b5bd07191673e8147aecf8604"
            ],
            "version": "==0.4.7"
        },
        "pyasn1-modules": {
            "hashes": [
                "sha256:43c17a83c155229839cc5c6b868e8d0c6041dba149789b6d6e28801c64821722",
                "sha256:e30199a9d221f1b26c885ff3d87fd08694dbbe18ed0e8e405a2a7126d30ce4c0"
            ],
            "version": "==0.2.6"
        },
        "pyparsing": {
            "hashes": [
                "sha256:6f98a7b9397e206d78cc01df10131398f1c8b8510a2f4d97d9abd82e1aacdd80",
                "sha256:d9338df12903bbf5d65a0e4e87c2161968b10d2e489652bb47001d82a9b028b4"
            ],
            "version": "==2.4.2"
        },
        "pyrsistent": {
            "hashes": [
                "sha256:34b47fa169d6006b32e99d4b3c4031f155e6e68ebcc107d6454852e8e0ee6533"
            ],
            "version": "==0.15.4"
        },
        "python-dateutil": {
            "hashes": [
                "sha256:7e6584c74aeed623791615e26efd690f29817a27c73085b78e4bad02493df2fb",
                "sha256:c89805f6f4d64db21ed966fda138f8a5ed7a4fdbc1a8ee329ce1b74e3c74da9e"
            ],
            "index": "pypi",
            "version": "==2.8.0"
        },
        "pytz": {
            "hashes": [
                "sha256:26c0b32e437e54a18161324a2fca3c4b9846b74a8dccddd843113109e1116b32",
                "sha256:c894d57500a4cd2d5c71114aaab77dbab5eabd9022308ce5ac9bb93a60a6f0c7"
            ],
            "index": "pypi",
            "version": "==2019.2"
        },
        "rapidpro-python": {
            "hashes": [
                "sha256:5ca7174d68faa569f50c0d98858d31af4496cf413c146cd6c8b0f190e9f333d0",
                "sha256:9dfa15fe9345553433f8a9f8ed9c0c53fdd60382b08a780cf95a317525f0be6f"
            ],
            "version": "==2.6.1"
        },
        "rapidprotools": {
            "editable": true,
            "git": "https://www.github.com/AfricasVoices/RapidProTools",
            "ref": "aad4a95d99344586a0c1b0da52e833eaa5aa841c"
        },
        "requests": {
            "hashes": [
                "sha256:11e007a8a2aa0323f5a921e9e6a2d7e4e67d9877e85773fba9ba6419025cbeb4",
                "sha256:9cf5292fcd0f598c671cfc1e0d7d1a7f13bb8085e9a590f48c010551dc6c4b31"
            ],
            "version": "==2.22.0"
        },
        "rsa": {
            "hashes": [
                "sha256:14ba45700ff1ec9eeb206a2ce76b32814958a98e372006c8fb76ba820211be66",
                "sha256:1a836406405730121ae9823e19c6e806c62bbad73f890574fff50efa4122c487"
            ],
            "version": "==4.0"
        },
        "selenium": {
            "hashes": [
                "sha256:2d7131d7bc5a5b99a2d9b04aaf2612c411b03b8ca1b1ee8d3de5845a9be2cb3c",
                "sha256:deaf32b60ad91a4611b98d8002757f29e6f2c2d5fcaf202e1c9ad06d6772300d"
            ],
            "index": "pypi",
            "version": "==3.141.0"
        },
        "six": {
            "hashes": [
                "sha256:3350809f0555b11f552448330d0b52d5f24c91a322ea4a15ef22629740f3761c",
                "sha256:d16a0141ec1a18405cd4ce8b4613101da75da0e9a7aec5bdd4fa804d0e0eba73"
            ],
            "version": "==1.12.0"
        },
        "toolz": {
            "hashes": [
                "sha256:08fdd5ef7c96480ad11c12d472de21acd32359996f69a5259299b540feba4560"
            ],
            "version": "==0.10.0"
        },
        "unicodecsv": {
            "hashes": [
                "sha256:018c08037d48649a0412063ff4eda26eaa81eff1546dbffa51fa5293276ff7fc"
            ],
            "version": "==0.14.1"
        },
        "uritemplate": {
            "hashes": [
                "sha256:01c69f4fe8ed503b2951bef85d996a9d22434d2431584b5b107b2981ff416fbd",
                "sha256:1b9c467a940ce9fb9f50df819e8ddd14696f89b9a8cc87ac77952ba416e0a8fd",
                "sha256:c02643cebe23fc8adb5e6becffe201185bf06c40bda5c0b4028a93f1527d011d"
            ],
            "version": "==3.0.0"
        },
        "urllib3": {
            "hashes": [
                "sha256:3de946ffbed6e6746608990594d08faac602528ac7015ac28d33cee6a45b7398",
                "sha256:9a107b99a5393caf59c7aa3c1249c16e6879447533d0887f4336dde834c7be86"
            ],
            "version": "==1.25.6"
        }
    },
    "develop": {}
}<|MERGE_RESOLUTION|>--- conflicted
+++ resolved
@@ -1,11 +1,7 @@
 {
     "_meta": {
         "hash": {
-<<<<<<< HEAD
             "sha256": "cd3e8f434499708870ae0e946b7f58ab65fc1a60e2fdbdb58d8f8897119ffe91"
-=======
-            "sha256": "34116daadde54bf1b6affdf197329222962a2535884d31b22b2f0dd6164ebace"
->>>>>>> e794091d
         },
         "pipfile-spec": 6,
         "requires": {
@@ -30,10 +26,10 @@
         },
         "attrs": {
             "hashes": [
-                "sha256:ec20e7a4825331c1b5ebf261d111e16fa9612c1f7a5e1f884f12bd53a664dfd2",
-                "sha256:f913492e1663d3c36f502e5e9ba6cd13cf19d7fab50aa13239e420fef95e1396"
-            ],
-            "version": "==19.2.0"
+                "sha256:08a96c641c3a74e44eb59afb61a24f2cb9f4d7188748e76ba4bb5edfa3cb7d1c",
+                "sha256:f7b7ce16570fe9965acd6d30101a28f62fb4a7f9e926b3bbc9b61f8b04247e72"
+            ],
+            "version": "==19.3.0"
         },
         "cachecontrol": {
             "hashes": [
@@ -65,11 +61,7 @@
         "coredatamodules": {
             "editable": true,
             "git": "https://www.github.com/AfricasVoices/CoreDataModules",
-<<<<<<< HEAD
             "ref": "66d8b7fd1e37e9e6522ebe29a941419f24ff50c7"
-=======
-            "ref": "49eaa406b05f5a78834966f20d25f19bf355af18"
->>>>>>> e794091d
         },
         "deprecation": {
             "hashes": [
@@ -87,20 +79,20 @@
         },
         "firebase-admin": {
             "hashes": [
-                "sha256:df58e1d24803f518178c2f7108f48b31f632845839455cb4349d0d6316529021"
-            ],
-            "version": "==3.0.0"
+                "sha256:38a3dbe14523f3c0a7d128b601b14ac0672fb15fdd7b9cfcd6a1f76cb2667379"
+            ],
+            "version": "==3.1.0"
         },
         "google-api-core": {
             "extras": [
                 "grpc"
             ],
             "hashes": [
-                "sha256:2c23fbc81c76b941ffb71301bb975ed66a610e9b03f918feacd1ed59cf43a6ec",
-                "sha256:b2b91107bcc3b981633c89602b46451f6474973089febab3ee51c49cb7ae6a1f"
+                "sha256:b95895a9398026bc0500cf9b4a3f82c3f72c3f9150b26ff53af40c74e91c264a",
+                "sha256:df8adc4b97f5ab4328a0e745bee77877cf4a7d4601cb1cd5959d2bbf8fba57aa"
             ],
             "markers": "platform_python_implementation != 'PyPy'",
-            "version": "==1.14.2"
+            "version": "==1.14.3"
         },
         "google-api-python-client": {
             "hashes": [
@@ -111,10 +103,10 @@
         },
         "google-auth": {
             "hashes": [
-                "sha256:0f7c6a64927d34c1a474da92cfc59e552a5d3b940d3266606c6a28b72888b9e4",
-                "sha256:20705f6803fd2c4d1cc2dcb0df09d4dfcb9a7d51fd59e94a3a28231fd93119ed"
-            ],
-            "version": "==1.6.3"
+                "sha256:8b67e34a07055b9785948ff9d3e044f93be9019f4f69711b04450087ae150817",
+                "sha256:cf60c71698f90177e044c8df1e2915a6da372a99d2af0e236d76c426aaf4f114"
+            ],
+            "version": "==1.7.0"
         },
         "google-auth-httplib2": {
             "hashes": [
@@ -132,19 +124,19 @@
         },
         "google-cloud-firestore": {
             "hashes": [
-                "sha256:b67732bd61124d15b2e6c857128ce2a6945ad3a312300de5f152ec0a0d85ff5d",
-                "sha256:ba6fcf2f6c60a1275bcbb42ee716d7dd061cd9dea0540060b17134a6f73b0ce0"
+                "sha256:5b8e0bd84d98b7ec42abc75b5241a00114777b59ccdfa0df247ac12b16831823",
+                "sha256:7fec7b523ab5e1f87721ca61181114818579bb4d17de768a3993811c9d2aacfe"
             ],
             "markers": "platform_python_implementation != 'PyPy'",
-            "version": "==1.4.0"
+            "version": "==1.6.0"
         },
         "google-cloud-storage": {
             "hashes": [
-                "sha256:13a6a820311662eb91a99810568c2bca5ddc7e44e2163fed4cb3f4d47da132cf",
-                "sha256:2e7e2435978bda1c209b70a9a00b8cbc53c3b00d6f09eb2c991ebba857babf24"
+                "sha256:4482c920b948a8726fc40a0085eb327ec08272456e022791e64bba4f6e3558c0",
+                "sha256:8a0a34aef5d04e5826c2cf5b925a39d6336ee2be5dfc2d4a2e917e36a522e8bd"
             ],
             "index": "pypi",
-            "version": "==1.20.0"
+            "version": "==1.22.0"
         },
         "google-resumable-media": {
             "hashes": [
@@ -161,40 +153,56 @@
         },
         "grpcio": {
             "hashes": [
-                "sha256:0337debec20fe385bcd49048d6917270efbc17a5119857466559b4db91f8995b",
-                "sha256:164f82a99e08797ea786283b66b45ebe76772d321577d1674ba6fe0200155892",
-                "sha256:172dfba8d9621048c2cbc1d1cf7a02244e9a9a8cff5bb79bb30bcb0c13c7fd31",
-                "sha256:18f4b536d8a9cfa15b3214e0bb628071def94160699e91798f0a954c3b2db88d",
-                "sha256:2283b56bda49b068b0f08d006fffc7dd46eae72322f1a5dec87fc9c218f1dc2d",
-                "sha256:26b33f488a955bf49262d2ce3423d3a8174108506d8f819e8150aca21bdd3b99",
-                "sha256:31cc9b6f70bdd0d9ff53df2d563ea1fb278601d5c625932d8a82d03b08ff3de0",
-                "sha256:37dd8684fbc2bc00766ae6784bcbd7f874bc96527636a341411db811d04ff650",
-                "sha256:424c01189ef51a808669f020368b01204e0f1fa0bf2adab7c8d0d13166f92e9e",
-                "sha256:431c099f20a1f1d97def98f87bb74fa752e8819c2bab23d79089353aed1acc9b",
-                "sha256:4c2f1d0b27bcef301e5d5c1da05ffd7d174f807f61889c006b8e708b16bc978e",
-                "sha256:59b8d738867b59c5daaff5df242b5f3f9c58b47862f603c6ee530964b897b69b",
-                "sha256:8d4f1ee2a67cf8f792d4fc9b8c7bb2148174e838d935f175653aec234752828b",
-                "sha256:97ab9e35b47bda0441332204960f95c1169c55ec8e989381bedd32bdb9f78b05",
-                "sha256:9cf93e185507bfdaa7ed45a90049bd3f1ed3f6357ad3772b31e993ff723cf67d",
-                "sha256:a5a81472c0ca6181492b9291c316ff60c6c94dd3f21c1e8c481f21923d899af0",
-                "sha256:aaa1feb0fdd094af6db0a16cbd446ed94285a50e320aede5971152d9ea022df8",
-                "sha256:b36bf4408f8400ee9ab13ff129e71f2e4c72ce2d8886b744aeab77ce50a55cf6",
-                "sha256:bb345f7e98b38a2c1ef33ff1145687234f78dfeedf308b41b3e41f4b42eba099",
-                "sha256:c13ae15695e0eb4ba2db920d6a197171d2398c675afa4f27460b6381d20a6884",
-                "sha256:c4a233a00cc5b64543e97733902151bc6738396931b3c166aad03a3aaadbd479",
-                "sha256:c521c5f8a95baabba69c68dd0f5e34f37c8adf1a9691f9884dba3eab4ebadc29",
-                "sha256:c772edd094fe3e54d6d54fdecb90c51cb8d07b55e9c1cda2d33e9615e33d07e8",
-                "sha256:cebfba6542855403b29e4bc95bbcd5ab444f21137b440f2fb7c7925ca0e55bfd",
-                "sha256:d7490e013c4bad3e8db804fc6483b47125dc8df0ebcfd6e419bd25df35025301",
-                "sha256:dfb6063619f297cbd22c67530d7465d98348b35d0424bbc1756b36c5ef9f99d4",
-                "sha256:e80a15b48a66f35c7c33db2a7df4034a533b362269d0e60e0036e23f14bac7b5",
-                "sha256:ea444fa1c1ec4f8d2ce965bb01e06148ef9ceb398fb2f627511d50f137eac35b",
-                "sha256:ec986cbf8837a49f9612cc1cfc2a8ccb54875cfce5355a121279de35124ea1db",
-                "sha256:fb641df6de8c4a55c784c24d334d53096954d9b30679d3ce5eb6a4d25c1020a3",
-                "sha256:fb88bd791c8efbcb36de12f0aa519ceec0b7806d3decff16e412e097d4725d44",
-                "sha256:ffa1be3d566a9cbd21a5f2d95fd9262ec6c337c499291bfeb51547b8de18942e"
-            ],
-            "version": "==1.24.0"
+                "sha256:0419ae5a45f49c7c40d9ae77ae4de9442431b7822851dfbbe56ee0eacb5e5654",
+                "sha256:1e8631eeee0fb0b4230aeb135e4890035f6ef9159c2a3555fa184468e325691a",
+                "sha256:24db2fa5438f3815a4edb7a189035051760ca6aa2b0b70a6a948b28bfc63c76b",
+                "sha256:2adb1cdb7d33e91069517b41249622710a94a1faece1fed31cd36904e4201cde",
+                "sha256:2cd51f35692b551aeb1fdeb7a256c7c558f6d78fcddff00640942d42f7aeba5f",
+                "sha256:3247834d24964589f8c2b121b40cd61319b3c2e8d744a6a82008643ef8a378b1",
+                "sha256:3433cb848b4209717722b62392e575a77a52a34d67c6730138102abc0a441685",
+                "sha256:39671b7ff77a962bd745746d9d2292c8ed227c5748f16598d16d8631d17dd7e5",
+                "sha256:40a0b8b2e6f6dd630f8b267eede2f40a848963d0f3c40b1b1f453a4a870f679e",
+                "sha256:40f9a74c7aa210b3e76eb1c9d56aa8d08722b73426a77626967019df9bbac287",
+                "sha256:423f76aa504c84cb94594fb88b8a24027c887f1c488cf58f2173f22f4fbd046c",
+                "sha256:43bd04cec72281a96eb361e1b0232f0f542b46da50bcfe72ef7e5a1b41d00cb3",
+                "sha256:43e38762635c09e24885d15e3a8e374b72d105d4178ee2cc9491855a8da9c380",
+                "sha256:4413b11c2385180d7de03add6c8845dd66692b148d36e27ec8c9ef537b2553a1",
+                "sha256:4450352a87094fd58daf468b04c65a9fa19ad11a0ac8ac7b7ff17d46f873cbc1",
+                "sha256:49ffda04a6e44de028b3b786278ac9a70043e7905c3eea29eed88b6524d53a29",
+                "sha256:4a38c4dde4c9120deef43aaabaa44f19186c98659ce554c29788c4071ab2f0a4",
+                "sha256:50b1febdfd21e2144b56a9aa226829e93a79c354ef22a4e5b013d9965e1ec0ed",
+                "sha256:559b1a3a8be7395ded2943ea6c2135d096f8cc7039d6d12127110b6496f251fe",
+                "sha256:5de86c182667ec68cf84019aa0d8ceccf01d352cdca19bf9e373725204bdbf50",
+                "sha256:5fc069bb481fe3fad0ba24d3baaf69e22dfa6cc1b63290e6dfeaf4ac1e996fb7",
+                "sha256:6a19d654da49516296515d6f65de4bbcbd734bc57913b21a610cfc45e6df3ff1",
+                "sha256:7535b3e52f498270e7877dde1c8944d6b7720e93e2e66b89c82a11447b5818f5",
+                "sha256:7c4e495bcabc308198b8962e60ca12f53b27eb8f03a21ac1d2d711d6dd9ecfca",
+                "sha256:8a8fc4a0220367cb8370cedac02272d574079ccc32bffbb34d53aaf9e38b5060",
+                "sha256:8b008515e067232838daca020d1af628bf6520c8cc338bf383284efe6d8bd083",
+                "sha256:8d1684258e1385e459418f3429e107eec5fb3d75e1f5a8c52e5946b3f329d6ea",
+                "sha256:8eb5d54b87fb561dc2e00a5c5226c33ffe8dbc13f2e4033a412bafb7b37b194d",
+                "sha256:94cdef0c61bd014bb7af495e21a1c3a369dd0399c3cd1965b1502043f5c88d94",
+                "sha256:9d9f3be69c7a5e84c3549a8c4403fa9ac7672da456863d21e390b2bbf45ccad1",
+                "sha256:9fb6fb5975a448169756da2d124a1beb38c0924ff6c0306d883b6848a9980f38",
+                "sha256:a5eaae8700b87144d7dfb475aa4675e500ff707292caba3deff41609ddc5b845",
+                "sha256:aaeac2d552772b76d24eaff67a5d2325bc5205c74c0d4f9fbe71685d4a971db2",
+                "sha256:bb611e447559b3b5665e12a7da5160c0de6876097f62bf1d23ba66911564868e",
+                "sha256:bc0d41f4eb07da8b8d3ea85e50b62f6491ab313834db86ae2345be07536a4e5a",
+                "sha256:bf51051c129b847d1bb63a9b0826346b5f52fb821b15fe5e0d5ef86f268510f5",
+                "sha256:c948c034d8997526011960db54f512756fb0b4be1b81140a15b4ef094c6594a4",
+                "sha256:d435a01334157c3b126b4ee5141401d44bdc8440993b18b05e2f267a6647f92d",
+                "sha256:d46c1f95672b73288e08cdca181e14e84c6229b5879561b7b8cfd48374e09287",
+                "sha256:d5d58309b42064228b16b0311ff715d6c6e20230e81b35e8d0c8cfa1bbdecad8",
+                "sha256:dc6e2e91365a1dd6314d615d80291159c7981928b88a4c65654e3fefac83a836",
+                "sha256:e0dfb5f7a39029a6cbec23affa923b22a2c02207960fd66f109e01d6f632c1eb",
+                "sha256:eb4bf58d381b1373bd21d50837a53953d625d1693f1b58fed12743c75d3dd321",
+                "sha256:ebb211a85248dbc396b29320273c1ffde484b898852432613e8df0164c091006",
+                "sha256:ec759ece4786ae993a5b7dc3b3dead6e9375d89a6c65dfd6860076d2eb2abe7b",
+                "sha256:f55108397a8fa164268238c3e69cc134e945d1f693572a2f05a028b8d0d2b837",
+                "sha256:f6c706866d424ff285b85a02de7bbe5ed0ace227766b2c42cbe12f3d9ea5a8aa",
+                "sha256:f8370ad332b36fbad117440faf0dd4b910e80b9c49db5648afd337abdde9a1b6"
+            ],
+            "version": "==1.25.0"
         },
         "httplib2": {
             "hashes": [
@@ -209,6 +217,13 @@
                 "sha256:ea8b7f6188e6fa117537c3df7da9fc686d485087abf6ac197f9c46432f7e4a3c"
             ],
             "version": "==2.8"
+        },
+        "importlib-metadata": {
+            "hashes": [
+                "sha256:aa18d7378b00b40847790e7c27e11673d7fed219354109d0e7b9e5b25dc3ad26",
+                "sha256:d5f18a79777f3aa179c145737780282e27b508fc8fd688cb17c7a813e8bd39af"
+            ],
+            "version": "==0.23"
         },
         "iso8601": {
             "hashes": [
@@ -220,17 +235,17 @@
         },
         "jinja2": {
             "hashes": [
-                "sha256:065c4f02ebe7f7cf559e49ee5a95fb800a9e4528727aec6f24402a5374c65013",
-                "sha256:14dd6caf1527abb21f08f86c784eac40853ba93edb79552aa1e4b8aef1b61c7b"
-            ],
-            "version": "==2.10.1"
+                "sha256:74320bb91f31270f9551d46522e33af46a80c3d619f4a4bf42b3164d30b5911f",
+                "sha256:9fe95f19286cfefaa917656583d020be14e7859c6b0252588391e47db34527de"
+            ],
+            "version": "==2.10.3"
         },
         "jsonschema": {
             "hashes": [
-                "sha256:5f9c0a719ca2ce14c5de2fd350a64fd2d13e8539db29836a86adc990bb1a068f",
-                "sha256:8d4a2b7b6c2237e0199c8ea1a6d3e05bf118e289ae2b9d7ba444182a2959560d"
-            ],
-            "version": "==3.0.2"
+                "sha256:2fa0684276b6333ff3c0b1b27081f4b2305f0a36cf702a23db50edb141893c3f",
+                "sha256:94c0a13b4a0616458b42529091624e66700a17f847453e52279e35509a5b7631"
+            ],
+            "version": "==3.1.1"
         },
         "markupsafe": {
             "hashes": [
@@ -265,6 +280,13 @@
             ],
             "version": "==1.1.1"
         },
+        "more-itertools": {
+            "hashes": [
+                "sha256:409cd48d4db7052af495b09dec721011634af3753ae1ef92d2b32f73a745f832",
+                "sha256:92b8c4b06dac4f0611c0729b2f2ede52b2e1bac1ab48f089c7ddc12e26bb60c4"
+            ],
+            "version": "==7.2.0"
+        },
         "msgpack": {
             "hashes": [
                 "sha256:0cc7ca04e575ba34fea7cfcd76039f55def570e6950e4155a4174368142c8e1b",
@@ -293,24 +315,29 @@
         },
         "numpy": {
             "hashes": [
-                "sha256:05dbfe72684cc14b92568de1bc1f41e5f62b00f714afc9adee42f6311738091f",
-                "sha256:0d82cb7271a577529d07bbb05cb58675f2deb09772175fab96dc8de025d8ac05",
-                "sha256:10132aa1fef99adc85a905d82e8497a580f83739837d7cbd234649f2e9b9dc58",
-                "sha256:12322df2e21f033a60c80319c25011194cd2a21294cc66fee0908aeae2c27832",
-                "sha256:16f19b3aa775dddc9814e02a46b8e6ae6a54ed8cf143962b4e53f0471dbd7b16",
-                "sha256:3d0b0989dd2d066db006158de7220802899a1e5c8cf622abe2d0bd158fd01c2c",
-                "sha256:438a3f0e7b681642898fd7993d38e2bf140a2d1eafaf3e89bb626db7f50db355",
-                "sha256:5fd214f482ab53f2cea57414c5fb3e58895b17df6e6f5bca5be6a0bb6aea23bb",
-                "sha256:73615d3edc84dd7c4aeb212fa3748fb83217e00d201875a47327f55363cef2df",
-                "sha256:7bd355ad7496f4ce1d235e9814ec81ee3d28308d591c067ce92e49f745ba2c2f",
-                "sha256:7d077f2976b8f3de08a0dcf5d72083f4af5411e8fddacd662aae27baa2601196",
-                "sha256:a4092682778dc48093e8bda8d26ee8360153e2047826f95a3f5eae09f0ae3abf",
-                "sha256:b458de8624c9f6034af492372eb2fee41a8e605f03f4732f43fc099e227858b2",
-                "sha256:e70fc8ff03a961f13363c2c95ef8285e0cf6a720f8271836f852cc0fa64e97c8",
-                "sha256:ee8e9d7cad5fe6dde50ede0d2e978d81eafeaa6233fb0b8719f60214cf226578",
-                "sha256:f4a4f6aba148858a5a5d546a99280f71f5ee6ec8182a7d195af1a914195b21a2"
-            ],
-            "version": "==1.17.2"
+                "sha256:0a7a1dd123aecc9f0076934288ceed7fd9a81ba3919f11a855a7887cbe82a02f",
+                "sha256:0c0763787133dfeec19904c22c7e358b231c87ba3206b211652f8cbe1241deb6",
+                "sha256:3d52298d0be333583739f1aec9026f3b09fdfe3ddf7c7028cb16d9d2af1cca7e",
+                "sha256:43bb4b70585f1c2d153e45323a886839f98af8bfa810f7014b20be714c37c447",
+                "sha256:475963c5b9e116c38ad7347e154e5651d05a2286d86455671f5b1eebba5feb76",
+                "sha256:64874913367f18eb3013b16123c9fed113962e75d809fca5b78ebfbb73ed93ba",
+                "sha256:683828e50c339fc9e68720396f2de14253992c495fdddef77a1e17de55f1decc",
+                "sha256:6ca4000c4a6f95a78c33c7dadbb9495c10880be9c89316aa536eac359ab820ae",
+                "sha256:75fd817b7061f6378e4659dd792c84c0b60533e867f83e0d1e52d5d8e53df88c",
+                "sha256:7d81d784bdbed30137aca242ab307f3e65c8d93f4c7b7d8f322110b2e90177f9",
+                "sha256:8d0af8d3664f142414fd5b15cabfd3b6cc3ef242a3c7a7493257025be5a6955f",
+                "sha256:9679831005fb16c6df3dd35d17aa31dc0d4d7573d84f0b44cc481490a65c7725",
+                "sha256:a8f67ebfae9f575d85fa859b54d3bdecaeece74e3274b0b5c5f804d7ca789fe1",
+                "sha256:acbf5c52db4adb366c064d0b7c7899e3e778d89db585feadd23b06b587d64761",
+                "sha256:ada4805ed51f5bcaa3a06d3dd94939351869c095e30a2b54264f5a5004b52170",
+                "sha256:c7354e8f0eca5c110b7e978034cd86ed98a7a5ffcf69ca97535445a595e07b8e",
+                "sha256:e2e9d8c87120ba2c591f60e32736b82b67f72c37ba88a4c23c81b5b8fa49c018",
+                "sha256:e467c57121fe1b78a8f68dd9255fbb3bb3f4f7547c6b9e109f31d14569f490c3",
+                "sha256:ede47b98de79565fcd7f2decb475e2dcc85ee4097743e551fe26cfc7eb3ff143",
+                "sha256:f58913e9227400f1395c7b800503ebfdb0772f1c33ff8cb4d6451c06cabdf316",
+                "sha256:fe39f5fd4103ec4ca3cb8600b19216cd1ff316b4990f4c0b6057ad982c0a34d5"
+            ],
+            "version": "==1.17.4"
         },
         "oauth2client": {
             "hashes": [
@@ -328,23 +355,27 @@
         },
         "pandas": {
             "hashes": [
-                "sha256:18d91a9199d1dfaa01ad645f7540370ba630bdcef09daaf9edf45b4b1bca0232",
-                "sha256:3f26e5da310a0c0b83ea50da1fd397de2640b02b424aa69be7e0784228f656c9",
-                "sha256:4182e32f4456d2c64619e97c58571fa5ca0993d1e8c2d9ca44916185e1726e15",
-                "sha256:426e590e2eb0e60f765271d668a30cf38b582eaae5ec9b31229c8c3c10c5bc21",
-                "sha256:5eb934a8f0dc358f0e0cdf314072286bbac74e4c124b64371395e94644d5d919",
-                "sha256:717928808043d3ea55b9bcde636d4a52d2236c246f6df464163a66ff59980ad8",
-                "sha256:8145f97c5ed71827a6ec98ceaef35afed1377e2d19c4078f324d209ff253ecb5",
-                "sha256:8744c84c914dcc59cbbb2943b32b7664df1039d99e834e1034a3372acb89ea4d",
-                "sha256:c1ac1d9590d0c9314ebf01591bd40d4c03d710bfc84a3889e5263c97d7891dee",
-                "sha256:cb2e197b7b0687becb026b84d3c242482f20cbb29a9981e43604eb67576da9f6",
-                "sha256:d4001b71ad2c9b84ff18b182cea22b7b6cbf624216da3ea06fb7af28d1f93165",
-                "sha256:d8930772adccb2882989ab1493fa74bd87d47c8ac7417f5dd3dd834ba8c24dc9",
-                "sha256:dfbb0173ee2399bc4ed3caf2d236e5c0092f948aafd0a15fbe4a0e77ee61a958",
-                "sha256:eebfbba048f4fa8ac711b22c78516e16ff8117d05a580e7eeef6b0c2be554c18",
-                "sha256:f1b21bc5cf3dbea53d33615d1ead892dfdae9d7052fa8898083bec88be20dcd2"
-            ],
-            "version": "==0.25.1"
+                "sha256:00dff3a8e337f5ed7ad295d98a31821d3d0fe7792da82d78d7fd79b89c03ea9d",
+                "sha256:22361b1597c8c2ffd697aa9bf85423afa9e1fcfa6b1ea821054a244d5f24d75e",
+                "sha256:255920e63850dc512ce356233081098554d641ba99c3767dde9e9f35630f994b",
+                "sha256:26382aab9c119735908d94d2c5c08020a4a0a82969b7e5eefb92f902b3b30ad7",
+                "sha256:33970f4cacdd9a0ddb8f21e151bfb9f178afb7c36eb7c25b9094c02876f385c2",
+                "sha256:4545467a637e0e1393f7d05d61dace89689ad6d6f66f267f86fff737b702cce9",
+                "sha256:52da74df8a9c9a103af0a72c9d5fdc8e0183a90884278db7f386b5692a2220a4",
+                "sha256:61741f5aeb252f39c3031d11405305b6d10ce663c53bc3112705d7ad66c013d0",
+                "sha256:6a3ac2c87e4e32a969921d1428525f09462770c349147aa8e9ab95f88c71ec71",
+                "sha256:7458c48e3d15b8aaa7d575be60e1e4dd70348efcd9376656b72fecd55c59a4c3",
+                "sha256:78bf638993219311377ce9836b3dc05f627a666d0dbc8cec37c0ff3c9ada673b",
+                "sha256:8153705d6545fd9eb6dd2bc79301bff08825d2e2f716d5dced48daafc2d0b81f",
+                "sha256:975c461accd14e89d71772e89108a050fa824c0b87a67d34cedf245f6681fc17",
+                "sha256:9962957a27bfb70ab64103d0a7b42fa59c642fb4ed4cb75d0227b7bb9228535d",
+                "sha256:adc3d3a3f9e59a38d923e90e20c4922fc62d1e5a03d083440468c6d8f3f1ae0a",
+                "sha256:bbe3eb765a0b1e578833d243e2814b60c825b7fdbf4cdfe8e8aae8a08ed56ecf",
+                "sha256:df8864824b1fe488cf778c3650ee59c3a0d8f42e53707de167ba6b4f7d35f133",
+                "sha256:e45055c30a608076e31a9fcd780a956ed3b1fa20db61561b8d88b79259f526f7",
+                "sha256:ee50c2142cdcf41995655d499a157d0a812fce55c97d9aad13bc1eef837ed36c"
+            ],
+            "version": "==0.25.3"
         },
         "pipelineinfrastructure": {
             "editable": true,
@@ -353,24 +384,24 @@
         },
         "protobuf": {
             "hashes": [
-                "sha256:26c0d756c7ad6823fccbc3b5f84c619b9cc7ac281496fe0a9d78e32023c45034",
-                "sha256:3200046e4d4f6c42ed66257dbe15e2e5dc76072c280e9b3d69dc8f3a4fa3fbbc",
-                "sha256:368f1bae6dd22d04fd2254d30cd301863408a96ff604422e3ddd8ab601f095a4",
-                "sha256:3902fa1920b4ef9f710797496b309efc5ccd0faeba44dc82ed6a711a244764a0",
-                "sha256:3a7a8925ba6481b9241cdb5d69cd0b0700f23efed6bb691dc9543faa4aa25d6f",
-                "sha256:4bc33d49f43c6e9916fb56b7377cb4478cbf25824b4d2bedfb8a4e3df31c12ca",
-                "sha256:568b434a36e31ed30d60d600b2227666ce150b8b5275948f50411481a4575d6d",
-                "sha256:5c393cd665d03ce6b29561edd6b0cc4bcb3fb8e2a7843e8f223d693f07f61b40",
-                "sha256:80072e9ba36c73cf89c01f669c7b123733fc2de1780b428082a850f53cc7865f",
-                "sha256:843f498e98ad1469ad54ecb4a7ccf48605a1c5d2bd26ae799c7a2cddab4a37ec",
-                "sha256:aa45443035651cbfae74c8deb53358ba660d8e7a5fbab3fc4beb33fb3e3ca4be",
-                "sha256:aaab817d9d038dd5f56a6fb2b2e8ae68caf1fd28cc6a963c755fa73268495c13",
-                "sha256:e6f68b9979dc8f75299293d682f67fecb72d78f98652da2eeb85c85edef1ca94",
-                "sha256:e7366cabddff3441d583fdc0176ab42eba4ee7090ef857d50c4dd59ad124003a",
-                "sha256:f0144ad97cd28bfdda0567b9278d25061ada5ad2b545b538cd3577697b32bda3",
-                "sha256:f655338491481f482042f19016647e50365ab41b75b486e0df56e0dcc425abf4"
-            ],
-            "version": "==3.9.2"
+                "sha256:125713564d8cfed7610e52444c9769b8dcb0b55e25cc7841f2290ee7bc86636f",
+                "sha256:1accdb7a47e51503be64d9a57543964ba674edac103215576399d2d0e34eac77",
+                "sha256:27003d12d4f68e3cbea9eb67427cab3bfddd47ff90670cb367fcd7a3a89b9657",
+                "sha256:3264f3c431a631b0b31e9db2ae8c927b79fc1a7b1b06b31e8e5bcf2af91fe896",
+                "sha256:3c5ab0f5c71ca5af27143e60613729e3488bb45f6d3f143dc918a20af8bab0bf",
+                "sha256:45dcf8758873e3f69feab075e5f3177270739f146255225474ee0b90429adef6",
+                "sha256:56a77d61a91186cc5676d8e11b36a5feb513873e4ae88d2ee5cf530d52bbcd3b",
+                "sha256:5984e4947bbcef5bd849d6244aec507d31786f2dd3344139adc1489fb403b300",
+                "sha256:6b0441da73796dd00821763bb4119674eaf252776beb50ae3883bed179a60b2a",
+                "sha256:6f6677c5ade94d4fe75a912926d6796d5c71a2a90c2aeefe0d6f211d75c74789",
+                "sha256:84a825a9418d7196e2acc48f8746cf1ee75877ed2f30433ab92a133f3eaf8fbe",
+                "sha256:b842c34fe043ccf78b4a6cf1019d7b80113707d68c88842d061fa2b8fb6ddedc",
+                "sha256:ca33d2f09dae149a1dcf942d2d825ebb06343b77b437198c9e2ef115cf5d5bc1",
+                "sha256:db83b5c12c0cd30150bb568e6feb2435c49ce4e68fe2d7b903113f0e221e58fe",
+                "sha256:f50f3b1c5c1c1334ca7ce9cad5992f098f460ffd6388a3cabad10b66c2006b09",
+                "sha256:f99f127909731cafb841c52f9216e447d3e4afb99b17bebfad327a75aee206de"
+            ],
+            "version": "==3.10.0"
         },
         "pyasn1": {
             "hashes": [
@@ -381,39 +412,39 @@
         },
         "pyasn1-modules": {
             "hashes": [
-                "sha256:43c17a83c155229839cc5c6b868e8d0c6041dba149789b6d6e28801c64821722",
-                "sha256:e30199a9d221f1b26c885ff3d87fd08694dbbe18ed0e8e405a2a7126d30ce4c0"
-            ],
-            "version": "==0.2.6"
+                "sha256:0c35a52e00b672f832e5846826f1fb7507907f7d52fba6faa9e3c4cbe874fe4b",
+                "sha256:b6ada4f840fe51abf5a6bd545b45bf537bea62221fa0dde2e8a553ed9f06a4e3"
+            ],
+            "version": "==0.2.7"
         },
         "pyparsing": {
             "hashes": [
-                "sha256:6f98a7b9397e206d78cc01df10131398f1c8b8510a2f4d97d9abd82e1aacdd80",
-                "sha256:d9338df12903bbf5d65a0e4e87c2161968b10d2e489652bb47001d82a9b028b4"
-            ],
-            "version": "==2.4.2"
+                "sha256:20f995ecd72f2a1f4bf6b072b63b22e2eb457836601e76d6e5dfcd75436acc1f",
+                "sha256:4ca62001be367f01bd3e92ecbb79070272a9d4964dce6a48a82ff0b8bc7e683a"
+            ],
+            "version": "==2.4.5"
         },
         "pyrsistent": {
             "hashes": [
-                "sha256:34b47fa169d6006b32e99d4b3c4031f155e6e68ebcc107d6454852e8e0ee6533"
-            ],
-            "version": "==0.15.4"
+                "sha256:eb6545dbeb1aa69ab1fb4809bfbf5a8705e44d92ef8fc7c2361682a47c46c778"
+            ],
+            "version": "==0.15.5"
         },
         "python-dateutil": {
             "hashes": [
-                "sha256:7e6584c74aeed623791615e26efd690f29817a27c73085b78e4bad02493df2fb",
-                "sha256:c89805f6f4d64db21ed966fda138f8a5ed7a4fdbc1a8ee329ce1b74e3c74da9e"
+                "sha256:73ebfe9dbf22e832286dafa60473e4cd239f8592f699aa5adaf10050e6e1823c",
+                "sha256:75bb3f31ea686f1197762692a9ee6a7550b59fc6ca3a1f4b5d7e32fb98e2da2a"
             ],
             "index": "pypi",
-            "version": "==2.8.0"
+            "version": "==2.8.1"
         },
         "pytz": {
             "hashes": [
-                "sha256:26c0b32e437e54a18161324a2fca3c4b9846b74a8dccddd843113109e1116b32",
-                "sha256:c894d57500a4cd2d5c71114aaab77dbab5eabd9022308ce5ac9bb93a60a6f0c7"
+                "sha256:1c557d7d0e871de1f5ccd5833f60fb2550652da6be2693c1e02300743d21500d",
+                "sha256:b02c06db6cf09c12dd25137e563b31700d3b80fcc4ad23abb7a315f2789819be"
             ],
             "index": "pypi",
-            "version": "==2019.2"
+            "version": "==2019.3"
         },
         "rapidpro-python": {
             "hashes": [
@@ -451,10 +482,10 @@
         },
         "six": {
             "hashes": [
-                "sha256:3350809f0555b11f552448330d0b52d5f24c91a322ea4a15ef22629740f3761c",
-                "sha256:d16a0141ec1a18405cd4ce8b4613101da75da0e9a7aec5bdd4fa804d0e0eba73"
-            ],
-            "version": "==1.12.0"
+                "sha256:1f1b7d42e254082a9db6279deae68afb421ceba6158efa6131de7b3003ee93fd",
+                "sha256:30f610279e8b2578cab6db20741130331735c781b56053c59c4076da27f06b66"
+            ],
+            "version": "==1.13.0"
         },
         "toolz": {
             "hashes": [
@@ -482,6 +513,13 @@
                 "sha256:9a107b99a5393caf59c7aa3c1249c16e6879447533d0887f4336dde834c7be86"
             ],
             "version": "==1.25.6"
+        },
+        "zipp": {
+            "hashes": [
+                "sha256:3718b1cbcd963c7d4c5511a8240812904164b7f381b647143a89d3b98f9bcd8e",
+                "sha256:f06903e9f1f43b12d371004b4ac7b06ab39a44adc747266928ae6debfa7b3335"
+            ],
+            "version": "==0.6.0"
         }
     },
     "develop": {}

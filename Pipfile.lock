--- conflicted
+++ resolved
@@ -61,11 +61,7 @@
         "coredatamodules": {
             "editable": true,
             "git": "https://www.github.com/AfricasVoices/CoreDataModules",
-<<<<<<< HEAD
-            "ref": "a647a2a38475a8279ba3310866aa70e5fa850c6f"
-=======
-            "ref": "f39b85e444050c79f81017e28855c226993596ce"
->>>>>>> e52cbabe
+            "ref": "088db0e0c95cb28fcd1e2db0438f22399e763f65"
         },
         "deprecation": {
             "hashes": [
@@ -224,11 +220,11 @@
         },
         "importlib-metadata": {
             "hashes": [
-                "sha256:aa18d7378b00b40847790e7c27e11673d7fed219354109d0e7b9e5b25dc3ad26",
-                "sha256:d5f18a79777f3aa179c145737780282e27b508fc8fd688cb17c7a813e8bd39af"
+                "sha256:b044f07694ef14a6683b097ba56bd081dbc7cdc7c7fe46011e499dfecc082f21",
+                "sha256:e6ac600a142cf2db707b1998382cc7fc3b02befb7273876e01b8ad10b9652742"
             ],
             "markers": "python_version < '3.8'",
-            "version": "==0.23"
+            "version": "==1.1.0"
         },
         "iso8601": {
             "hashes": [

#!/bin/bash

set -e

<<<<<<< HEAD
IMAGE_NAME=ocha-generate-analysis-graphs
=======
IMAGE_NAME=ocha
>>>>>>> 6917a806

while [[ $# -gt 0 ]]; do
    case "$1" in
        --profile-cpu)
            PROFILE_CPU=true
            CPU_PROFILE_OUTPUT_PATH="$2"
            shift 2;;
        --)
            shift
            break;;
        *)
            break;;
    esac
done


# Check that the correct number of arguments were provided.
if [[ $# -ne 6 ]]; then
    echo "Usage: ./docker-run.sh
    [--profile-cpu <profile-output-path>]
    <user> <google-cloud-credentials-file-path> <pipeline-configuration-file-path> <messages-traced-data> <individuals-traced-data> <output-dir>"
    exit
fi

# Assign the program arguments to bash variables.
USER=$1
INPUT_GOOGLE_CLOUD_CREDENTIALS=$2
INPUT_PIPELINE_CONFIGURATION=$3
INPUT_MESSAGES_TRACED_DATA=$4
INPUT_INDIVIDUALS_TRACED_DATA=$5
OUTPUT_DIR=$6

# Build an image for this pipeline stage.
docker build --build-arg INSTALL_CPU_PROFILER="$PROFILE_CPU" -t "$IMAGE_NAME" .

# Create a container from the image that was just built.
if [[ "$PROFILE_CPU" = true ]]; then
    PROFILE_CPU_CMD="pyflame -o /data/cpu.prof -t"
    SYS_PTRACE_CAPABILITY="--cap-add SYS_PTRACE"
fi
CMD="pipenv run $PROFILE_CPU_CMD python -u generate_analysis_graphs.py \
    \"$USER\" /credentials/google-cloud-credentials.json /data/pipeline_configuration.json \
    /data/messages-traced-data.jsonl /data/individuals-traced-data.jsonl /data/output-graphs
"
container="$(docker container create ${SYS_PTRACE_CAPABILITY} -w /app "$IMAGE_NAME" /bin/bash -c "$CMD")"

# Copy input data into the container
docker cp "$INPUT_PIPELINE_CONFIGURATION" "$container:/data/pipeline_configuration.json"
docker cp "$INPUT_GOOGLE_CLOUD_CREDENTIALS" "$container:/credentials/google-cloud-credentials.json"
docker cp "$INPUT_MESSAGES_TRACED_DATA" "$container:/data/messages-traced-data.jsonl"
docker cp "$INPUT_INDIVIDUALS_TRACED_DATA" "$container:/data/individuals-traced-data.jsonl"

# Run the container
docker start -a -i "$container"

# Copy the output data back out of the container
mkdir -p "$OUTPUT_DIR"
docker cp "$container:/data/output-graphs/." "$OUTPUT_DIR"

if [[ "$PROFILE_CPU" = true ]]; then
    mkdir -p "$(dirname "$CPU_PROFILE_OUTPUT_PATH")"
    docker cp "$container:/data/cpu.prof" "$CPU_PROFILE_OUTPUT_PATH"
fi

# Tear down the container, now that all expected output files have been copied out successfully
docker container rm "$container" >/dev/null<|MERGE_RESOLUTION|>--- conflicted
+++ resolved
@@ -2,11 +2,7 @@
 
 set -e
 
-<<<<<<< HEAD
 IMAGE_NAME=ocha-generate-analysis-graphs
-=======
-IMAGE_NAME=ocha
->>>>>>> 6917a806
 
 while [[ $# -gt 0 ]]; do
     case "$1" in

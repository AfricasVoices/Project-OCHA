import argparse
import csv
import json
from collections import OrderedDict
from glob import glob

import altair
from core_data_modules.cleaners import Codes
from core_data_modules.data_models.code_scheme import CodeTypes
from core_data_modules.logging import Logger
from core_data_modules.traced_data.io import TracedDataJsonIO
from core_data_modules.util import IOUtils
from storage.google_cloud import google_cloud_utils
from storage.google_drive import drive_client_wrapper

from src.lib import PipelineConfiguration
from src.lib.pipeline_configuration import CodingModes

Logger.set_project_name("OCHA")
log = Logger(__name__)

IMG_SCALE_FACTOR = 10  # Increase this to increase the resolution of the outputted PNGs

if __name__ == "__main__":
    parser = argparse.ArgumentParser(description="Generates graphs for analysis")

    parser.add_argument("user", help="User launching this program")
    parser.add_argument("google_cloud_credentials_file_path", metavar="google-cloud-credentials-file-path",
                        help="Path to a Google Cloud service account credentials file to use to access the "
                             "credentials bucket")
    parser.add_argument("pipeline_configuration_file_path", metavar="pipeline-configuration-file",
                        help="Path to the pipeline configuration json file")

    parser.add_argument("messages_json_input_path", metavar="messages-json-input-path",
                        help="Path to a JSONL file to read the TracedData of the messages data from")
    parser.add_argument("individuals_json_input_path", metavar="individuals-json-input-path",
                        help="Path to a JSONL file to read the TracedData of the messages data from")
    parser.add_argument("output_dir", metavar="output-dir",
                        help="Directory to write the output graphs to")

    args = parser.parse_args()

    user = args.user
    google_cloud_credentials_file_path = args.google_cloud_credentials_file_path
    pipeline_configuration_file_path = args.pipeline_configuration_file_path

    messages_json_input_path = args.messages_json_input_path
    individuals_json_input_path = args.individuals_json_input_path
    output_dir = args.output_dir

    IOUtils.ensure_dirs_exist(output_dir)
    IOUtils.ensure_dirs_exist(f"{output_dir}/graphs")

    log.info("Loading Pipeline Configuration File...")
    with open(pipeline_configuration_file_path) as f:
        pipeline_configuration = PipelineConfiguration.from_configuration_file(f)

    if pipeline_configuration.drive_upload is not None:
        log.info(f"Downloading Google Drive service account credentials...")
        credentials_info = json.loads(google_cloud_utils.download_blob_to_string(
            google_cloud_credentials_file_path, pipeline_configuration.drive_upload.drive_credentials_file_url))
        drive_client_wrapper.init_client_from_info(credentials_info)

    # Read the messages dataset
    log.info(f"Loading the messages dataset from {messages_json_input_path}...")
    with open(messages_json_input_path) as f:
        messages = TracedDataJsonIO.import_jsonl_to_traced_data_iterable(f)
    log.info(f"Loaded {len(messages)} messages")

    # Read the individuals dataset
    log.info(f"Loading the individuals dataset from {individuals_json_input_path}...")
    with open(individuals_json_input_path) as f:
        individuals = TracedDataJsonIO.import_jsonl_to_traced_data_iterable(f)
    log.info(f"Loaded {len(individuals)} individuals")

    # Compute the number of messages, individuals, and relevant messages per episode and overall.
    log.info("Computing the per-episode and per-season engagement counts...")
    engagement_counts = OrderedDict()
    for plan in PipelineConfiguration.RQA_CODING_PLANS:
        engagement_counts[plan.dataset_name] = {
            "Episode": plan.dataset_name,
            "Total Messages": 0,
            "Relevant Messages": 0,
            "Total Participants": 0,
            "% Relevant Messages": None
        }
    engagement_counts["Total"] = {
        "Episode": "Total",
        "Total Messages": 0,
        "Relevant Messages": 0,
        "Total Participants": 0,
        "% Relevant Messages": None
    }

    # Compute, per episode and across the season:
    #  - Total Messages, by counting the number of consenting message objects that contain the raw_field key each week.
    #  - Relevant Messages, by counting the number of consenting message objects which are coded with codes of type
    #    CodeTypes.NORMAL. If a message was coded under multiple schemes, an additional assert is performed to ensure
    #    the message was labelled with the same code type across all of those schemes.
    for msg in messages:
        if msg["consent_withdrawn"] == Codes.FALSE:
            for plan in PipelineConfiguration.RQA_CODING_PLANS:
                if plan.raw_field in msg:
                    engagement_counts[plan.dataset_name]["Total Messages"] += 1
                    engagement_counts["Total"]["Total Messages"] += 1

                    # Get all the codes for this message under this code scheme
                    codes = []
                    for cc in plan.coding_configurations:
                        if cc.coding_mode == CodingModes.SINGLE:
                            codes.append(cc.code_scheme.get_code_with_code_id(msg[cc.coded_field]["CodeID"]))
                        else:
                            assert cc.coding_mode == CodingModes.MULTIPLE
                            for label in msg[cc.coded_field]:
                                codes.append(cc.code_scheme.get_code_with_code_id(label["CodeID"]))

                    # Increment the count of relevant messages if the code is labelled with at least one normal code.
                    code_types = [code.code_type for code in codes]
                    if CodeTypes.NORMAL in code_types:
                        engagement_counts[plan.dataset_name]["Relevant Messages"] += 1
                        engagement_counts["Total"]["Relevant Messages"] += 1

    # Compute, per episode and across the season:
    #  - Total Participants, by counting the number of consenting individuals objects that contain the raw_field key
    #    each week.
    for ind in individuals:
        if ind["consent_withdrawn"] == Codes.FALSE:
            engagement_counts["Total"]["Total Participants"] += 1
            for plan in PipelineConfiguration.RQA_CODING_PLANS:
                if plan.raw_field in ind:
                    engagement_counts[plan.dataset_name]["Total Participants"] += 1

    # Compute:
    #  - % Relevant Messages, by computing Relevant Messages / Total Messages * 100, to 1 decimal place.
    for count in engagement_counts.values():
        count["% Relevant Messages"] = round(count["Relevant Messages"] / count["Total Messages"] * 100, 1)

    # Export the engagement counts to a csv.
    with open(f"{output_dir}/engagement_counts.csv", "w") as f:
        headers = ["Episode", "Total Messages", "Relevant Messages", "% Relevant Messages", "Total Participants"]
        writer = csv.DictWriter(f, fieldnames=headers, lineterminator="\n")
        writer.writeheader()

        for row in engagement_counts.values():
            writer.writerow(row)

    log.info("Computing the participation frequencies...")
    repeat_participations = OrderedDict()
    for i in range(1, len(PipelineConfiguration.RQA_CODING_PLANS) + 1):
        repeat_participations[i] = {
            "Episodes Participated In": i,
            "Number of Individuals": 0,
            "% of Individuals": None
        }

    # Compute the number of individuals who participated each possible number of times, from 1 to <number of RQAs>
    # An individual is considered to have participated if they sent a message and didn't opt-out, regardless of the
    # relevance of any of their messages.
    for ind in individuals:
        if ind["consent_withdrawn"] == Codes.FALSE:
            weeks_participated = 0
            for plan in PipelineConfiguration.RQA_CODING_PLANS:
                if plan.raw_field in ind:
                    weeks_participated += 1
            assert weeks_participated != 0, f"Found individual '{ind['uid']}' with no participation in any week"
            repeat_participations[weeks_participated]["Number of Individuals"] += 1

    # Compute the percentage of individuals who participated each possible number of times.
    # Percentages are computed after excluding individuals who opted out.
    total_individuals = len([td for td in individuals if td["consent_withdrawn"] == Codes.FALSE])
    for rp in repeat_participations.values():
        rp["% of Individuals"] = round(rp["Number of Individuals"] / total_individuals * 100, 1)

    # Export the participation frequency data to a csv
    with open(f"{output_dir}/repeat_participations.csv", "w") as f:
        headers = ["Episodes Participated In", "Number of Individuals", "% of Individuals"]
        writer = csv.DictWriter(f, fieldnames=headers, lineterminator="\n")
        writer.writeheader()

        for row in repeat_participations.values():
            writer.writerow(row)

    log.info("Computing the demographic distributions...")
    # Count the number of individuals with each demographic code.
    # This count excludes individuals who withdrew consent. STOP codes in each scheme are not exported, as it would look
    # like 0 individuals opted out otherwise, which could be confusing.
    # TODO: Handle distributions for other variables too or just demographics?
    # TODO: Categorise age
    demographic_distributions = OrderedDict()  # of analysis_file_key -> code id -> number of individuals
    total_relevant = OrderedDict()   # of analysis_file_key -> number of relevant individuals
    for plan in PipelineConfiguration.DEMOG_CODING_PLANS:
        for cc in plan.coding_configurations:
            if cc.analysis_file_key is None:
                continue

            demographic_distributions[cc.analysis_file_key] = OrderedDict()
            for code in cc.code_scheme.codes:
                demographic_distributions[cc.analysis_file_key][code.code_id] = 0
            total_relevant[cc.analysis_file_key] = 0

    for ind in individuals:
        if ind["consent_withdrawn"] == Codes.TRUE:
            continue

        for plan in PipelineConfiguration.DEMOG_CODING_PLANS:
            for cc in plan.coding_configurations:
                if cc.analysis_file_key is None:
                    continue

                assert cc.coding_mode == CodingModes.SINGLE
                code = cc.code_scheme.get_code_with_code_id(ind[cc.coded_field]["CodeID"])
                demographic_distributions[cc.analysis_file_key][code.code_id] += 1
                if code.code_type == CodeTypes.NORMAL:
                    total_relevant[cc.analysis_file_key] += 1

    with open(f"{output_dir}/demographic_distributions.csv", "w") as f:
        headers = ["Variable", "Category", "Participants with Consent", "Percent"]
        writer = csv.DictWriter(f, fieldnames=headers, lineterminator="\n")
        writer.writeheader()

        for plan in PipelineConfiguration.DEMOG_CODING_PLANS:
            for cc in plan.coding_configurations:
                if cc.analysis_file_key is None:
                    continue

                for i, code in enumerate(cc.code_scheme.codes):
                    # Don't export a row for STOP codes because these have already been excluded, so would
                    # report 0 here, which could be confusing.
                    if code.control_code == Codes.STOP:
                        continue
                    
                    participants_with_consent = demographic_distributions[cc.analysis_file_key][code.code_id]
                    row = {
                        "Variable": cc.analysis_file_key if i == 0 else "",
                        "Category": code.string_value,
                        "Participants with Consent": participants_with_consent,
                    }

                    # Only compute a percentage for relevant codes.
                    if code.code_type == CodeTypes.NORMAL:
                        row["Percent"] = round(participants_with_consent / total_relevant[cc.analysis_file_key] * 100, 1)
                    else:
                        row["Percent"] = ""

                    writer.writerow(row)

    # Compute the theme distributions
    log.info("Computing the theme distributions...")

    def make_survey_counts_dict():
        survey_counts = OrderedDict()
        survey_counts["Total"] = 0
        for plan in PipelineConfiguration.SURVEY_CODING_PLANS:
            for cc in plan.coding_configurations:
                if cc.analysis_file_key is None:
                    continue

                for code in cc.code_scheme.codes:
                    if code.control_code == Codes.STOP:
                        continue  # Ignore STOP codes because we already excluded everyone who opted out.
                    survey_counts[f"{cc.analysis_file_key}:{code.string_value}"] = 0

        return survey_counts

    def update_survey_counts(survey_counts, td):
        for plan in PipelineConfiguration.SURVEY_CODING_PLANS:
            for cc in plan.coding_configurations:
                if cc.analysis_file_key is None:
                    continue

                if cc.coding_mode == CodingModes.SINGLE:
                    codes = [cc.code_scheme.get_code_with_code_id(td[cc.coded_field]["CodeID"])]
                else:
                    assert cc.coding_mode == CodingModes.MULTIPLE
                    codes = [cc.code_scheme.get_code_with_code_id(label["CodeID"]) for label in td[cc.coded_field]]

                for code in codes:
                    if code.control_code == Codes.STOP:
                        continue
                    survey_counts[f"{cc.analysis_file_key}:{code.string_value}"] += 1
                

    episodes = OrderedDict()
    for episode_plan in PipelineConfiguration.RQA_CODING_PLANS:
        # Prepare empty counts of the survey responses for each variable
        themes = OrderedDict()
        episodes[episode_plan.raw_field] = themes
        for cc in episode_plan.coding_configurations:
            # TODO: Add support for CodingModes.SINGLE if we need it e.g. for IMAQAL?
            assert cc.coding_mode == CodingModes.MULTIPLE, "RQAs with single coding modes not supported"
            themes["Total"] = make_survey_counts_dict()
            for code in cc.code_scheme.codes:
                if code.control_code == Codes.STOP:
                    continue
                themes[f"{cc.analysis_file_key}{code.string_value}"] = make_survey_counts_dict()

        # Fill in the counts by iterating over every individual
        for td in individuals:
            if td["consent_withdrawn"] == Codes.TRUE:
                continue

            for cc in episode_plan.coding_configurations:
                assert cc.coding_mode == CodingModes.MULTIPLE
                themes["Total"]["Total"] += 1
                update_survey_counts(themes["Total"], td)
                for label in td[cc.coded_field]:
                    code = cc.code_scheme.get_code_with_code_id(label["CodeID"])
                    if code.control_code == Codes.STOP:
                        continue
                    themes[f"{cc.analysis_file_key}{code.string_value}"]["Total"] += 1
                    update_survey_counts(themes[f"{cc.analysis_file_key}{code.string_value}"], td)

    with open(f"{output_dir}/theme_distributions.csv", "w") as f:
        f.write("CAUTION: The totals reported here show the number of times each theme was reported not the "
                "number of individuals or messages. Demographic totals apply to all codes (including NA NC etc.) \n")

        headers = ["Question", "Variable"] + list(make_survey_counts_dict().keys())
        writer = csv.DictWriter(f, fieldnames=headers, lineterminator="\n")
        writer.writeheader()

        last_row_episode = None
        for episode, themes in episodes.items():
            for theme, survey_counts in themes.items():
                row = {
                    "Question": episode if episode != last_row_episode else "",
                    "Variable": theme,
                }
                row.update(survey_counts)
                writer.writerow(row)
                last_row_episode = episode

    log.info("Graphing the per-episode engagement counts...")
    # Graph the number of messages in each episode
    altair.Chart(
        altair.Data(values=[{"episode": x["Episode"], "count": x["Total Messages"]}
                            for x in engagement_counts.values() if x["Episode"] != "Total"])
    ).mark_bar().encode(
        x=altair.X("episode:N", title="Episode"),
        y=altair.Y("count:Q", title="Number of Messages")
    ).properties(
        title="Messages per Episode"
    ).save(f"{output_dir}/graphs/messages_per_episode.png", scale_factor=IMG_SCALE_FACTOR)

    # Graph the number of participants in each episode
    altair.Chart(
        altair.Data(values=[{"episode": x["Episode"], "count": x["Total Participants"]}
                            for x in engagement_counts.values() if x["Episode"] != "Total"])
    ).mark_bar().encode(
        x=altair.X("episode:N", title="Episode"),
        y=altair.Y("count:Q", title="Number of Participants")
    ).properties(
        title="Participants per Episode"
    ).save(f"{output_dir}/graphs/participants_per_episode.png", scale_factor=IMG_SCALE_FACTOR)

    log.info("Graphing the demographic distributions...")
<<<<<<< HEAD
    for plan in PipelineConfiguration.DEMOG_CODING_PLANS:
        for cc in plan.coding_configurations:
            if cc.analysis_file_key is None:
                continue

            log.info(f"Graphing the distribution of codes for {cc.analysis_file_key}...")
            altair.Chart(
                altair.Data(values=[
                    {
                        "category": code.string_value,
                        "participants_with_consent": demographic_distributions[cc.analysis_file_key][code.code_id]
                    }
                    for code in cc.code_scheme.codes if code.control_code != Codes.STOP
                ])
            ).mark_bar().encode(
                x=altair.X("category:N", title="Category", sort=[code.string_value for code in cc.code_scheme.codes]),
                y=altair.Y("participants_with_consent:Q", title="Participants with Consent")
            ).properties(
                title=f"Season Distribution: {cc.analysis_file_key}"
            ).save(f"{output_dir}/season_distribution_{cc.analysis_file_key}.png", scale_factor=IMG_SCALE_FACTOR)
=======
    for demographic, counts in demographic_distributions.items():
        log.info(f"Graphing the distribution of codes for {demographic}...")
        altair.Chart(
            altair.Data(values=[{"code_string_value": code_string_value, "number_of_individuals": number_of_individuals}
                                for code_string_value, number_of_individuals in counts.items()])
        ).mark_bar().encode(
            x=altair.X("code_string_value:N", title="Code", sort=list(counts.keys())),
            y=altair.Y("number_of_individuals:Q", title="Number of Individuals")
        ).properties(
            title=f"Season Distribution: {demographic}"
        ).save(f"{output_dir}/graphs/season_distribution_{demographic}.png", scale_factor=IMG_SCALE_FACTOR)
>>>>>>> 40dac98d

    # Plot the per-season distribution of responses for each survey question, per individual
    for plan in PipelineConfiguration.RQA_CODING_PLANS + PipelineConfiguration.SURVEY_CODING_PLANS:
        for cc in plan.coding_configurations:
            if cc.analysis_file_key is None:
                continue

            # Don't generate graphs for the demographics, as they were already generated above.
            # TODO: Update the demographic_distributions to include the distributions for all variables?
            if cc.analysis_file_key in demographic_distributions:
                continue

            log.info(f"Graphing the distribution of codes for {cc.analysis_file_key}...")
            label_counts = OrderedDict()
            for code in cc.code_scheme.codes:
                label_counts[code.string_value] = 0

            if cc.coding_mode == CodingModes.SINGLE:
                for ind in individuals:
                    label_counts[ind[cc.analysis_file_key]] += 1
            else:
                assert cc.coding_mode == CodingModes.MULTIPLE
                for ind in individuals:
                    for code in cc.code_scheme.codes:
                        if ind[f"{cc.analysis_file_key}{code.string_value}"] == Codes.MATRIX_1:
                            label_counts[code.string_value] += 1

            chart = altair.Chart(
                altair.Data(values=[{"label": k, "count": v} for k, v in label_counts.items()])
            ).mark_bar().encode(
                x=altair.X("label:N", title="Label", sort=list(label_counts.keys())),
                y=altair.Y("count:Q", title="Number of Individuals")
            ).properties(
                title=f"Season Distribution: {cc.analysis_file_key}"
            )
            chart.save(f"{output_dir}/graphs/season_distribution_{cc.analysis_file_key}.png", scale_factor=IMG_SCALE_FACTOR)

    if pipeline_configuration.drive_upload is not None:
        log.info("Uploading CSVs to Drive...")
        paths_to_upload = glob(f"{output_dir}/*.csv")
        for i, path in enumerate(paths_to_upload):
            log.info(f"Uploading CSV {i + 1}/{len(paths_to_upload)}: {path}...")
            drive_client_wrapper.update_or_create(
                path, pipeline_configuration.drive_upload.analysis_graphs_dir, target_folder_is_shared_with_me=True
            )
        
        log.info("Uploading graphs to Drive...")
        paths_to_upload = glob(f"{output_dir}/graphs/*.png")
        for i, path in enumerate(paths_to_upload):
            log.info(f"Uploading graph {i + 1}/{len(paths_to_upload)}: {path}...")
            drive_client_wrapper.update_or_create(
                path, f"{pipeline_configuration.drive_upload.analysis_graphs_dir}/graphs",
                target_folder_is_shared_with_me=True
            )
    else:
        log.info("Skipping uploading to Google Drive (because the pipeline configuration json does not contain the key "
                 "'DriveUploadPaths')")<|MERGE_RESOLUTION|>--- conflicted
+++ resolved
@@ -228,7 +228,7 @@
                     # report 0 here, which could be confusing.
                     if code.control_code == Codes.STOP:
                         continue
-                    
+
                     participants_with_consent = demographic_distributions[cc.analysis_file_key][code.code_id]
                     row = {
                         "Variable": cc.analysis_file_key if i == 0 else "",
@@ -353,7 +353,6 @@
     ).save(f"{output_dir}/graphs/participants_per_episode.png", scale_factor=IMG_SCALE_FACTOR)
 
     log.info("Graphing the demographic distributions...")
-<<<<<<< HEAD
     for plan in PipelineConfiguration.DEMOG_CODING_PLANS:
         for cc in plan.coding_configurations:
             if cc.analysis_file_key is None:
@@ -373,20 +372,7 @@
                 y=altair.Y("participants_with_consent:Q", title="Participants with Consent")
             ).properties(
                 title=f"Season Distribution: {cc.analysis_file_key}"
-            ).save(f"{output_dir}/season_distribution_{cc.analysis_file_key}.png", scale_factor=IMG_SCALE_FACTOR)
-=======
-    for demographic, counts in demographic_distributions.items():
-        log.info(f"Graphing the distribution of codes for {demographic}...")
-        altair.Chart(
-            altair.Data(values=[{"code_string_value": code_string_value, "number_of_individuals": number_of_individuals}
-                                for code_string_value, number_of_individuals in counts.items()])
-        ).mark_bar().encode(
-            x=altair.X("code_string_value:N", title="Code", sort=list(counts.keys())),
-            y=altair.Y("number_of_individuals:Q", title="Number of Individuals")
-        ).properties(
-            title=f"Season Distribution: {demographic}"
-        ).save(f"{output_dir}/graphs/season_distribution_{demographic}.png", scale_factor=IMG_SCALE_FACTOR)
->>>>>>> 40dac98d
+            ).save(f"{output_dir}/graphs/season_distribution_{cc.analysis_file_key}.png", scale_factor=IMG_SCALE_FACTOR)
 
     # Plot the per-season distribution of responses for each survey question, per individual
     for plan in PipelineConfiguration.RQA_CODING_PLANS + PipelineConfiguration.SURVEY_CODING_PLANS:
@@ -432,7 +418,7 @@
             drive_client_wrapper.update_or_create(
                 path, pipeline_configuration.drive_upload.analysis_graphs_dir, target_folder_is_shared_with_me=True
             )
-        
+
         log.info("Uploading graphs to Drive...")
         paths_to_upload = glob(f"{output_dir}/graphs/*.png")
         for i, path in enumerate(paths_to_upload):

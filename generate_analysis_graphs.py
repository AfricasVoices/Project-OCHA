--- conflicted
+++ resolved
@@ -183,7 +183,54 @@
         for row in repeat_participations.values():
             writer.writerow(row)
 
-<<<<<<< HEAD
+    log.info("Computing the demographic distributions...")
+    # Compute the number of individuals with each demographic code.
+    # Count excludes individuals who withdrew consent. STOP codes in each scheme are not exported, as it would look
+    # like 0 individuals opted out otherwise, which could be confusing.
+    # TODO: Report percentages?
+    # TODO: Handle distributions for other variables too or just demographics?
+    # TODO: Categorise age
+    demographic_distributions = OrderedDict()  # of analysis_file_key -> code string_value -> number of individuals
+    for plan in PipelineConfiguration.DEMOG_CODING_PLANS:
+        for cc in plan.coding_configurations:
+            if cc.analysis_file_key is None:
+                continue
+
+            demographic_distributions[cc.analysis_file_key] = OrderedDict()
+            for code in cc.code_scheme.codes:
+                if code.control_code == Codes.STOP:
+                    continue
+                demographic_distributions[cc.analysis_file_key][code.string_value] = 0
+
+    for ind in individuals:
+        if ind["consent_withdrawn"] == Codes.TRUE:
+            continue
+
+        for plan in PipelineConfiguration.DEMOG_CODING_PLANS:
+            for cc in plan.coding_configurations:
+                if cc.analysis_file_key is None:
+                    continue
+
+                code = cc.code_scheme.get_code_with_code_id(ind[cc.coded_field]["CodeID"])
+                if code.control_code == Codes.STOP:
+                    continue
+                demographic_distributions[cc.analysis_file_key][code.string_value] += 1
+
+    with open(f"{output_dir}/demographic_distributions.csv", "w") as f:
+        headers = ["Demographic", "Code", "Number of Individuals"]
+        writer = csv.DictWriter(f, fieldnames=headers, lineterminator="\n")
+        writer.writeheader()
+
+        last_demographic = None
+        for demographic, counts in demographic_distributions.items():
+            for code_string_value, number_of_individuals in counts.items():
+                writer.writerow({
+                    "Demographic": demographic if demographic != last_demographic else "",
+                    "Code": code_string_value,
+                    "Number of Individuals": number_of_individuals
+                })
+                last_demographic = demographic
+
     # Compute the theme distributions
     log.info("Computing the theme distributions...")
 
@@ -237,7 +284,7 @@
         for td in individuals:
             if td["consent_withdrawn"] == Codes.TRUE:
                 continue
-            
+
             for cc in episode_plan.coding_configurations:
                 if cc.coding_mode == CodingModes.SINGLE:
                     themes[cc.analysis_file_key]["Total"] += 1
@@ -268,57 +315,8 @@
                 row.update(demog_counts)
                 writer.writerow(row)
                 last_row_episode = episode
-                
+
     exit(0)
-=======
-    log.info("Computing the demographic distributions...")
-    # Compute the number of individuals with each demographic code.
-    # Count excludes individuals who withdrew consent. STOP codes in each scheme are not exported, as it would look
-    # like 0 individuals opted out otherwise, which could be confusing.
-    # TODO: Report percentages?
-    # TODO: Handle distributions for other variables too or just demographics?
-    # TODO: Categorise age
-    demographic_distributions = OrderedDict()  # of analysis_file_key -> code string_value -> number of individuals
-    for plan in PipelineConfiguration.DEMOG_CODING_PLANS:
-        for cc in plan.coding_configurations:
-            if cc.analysis_file_key is None:
-                continue
-
-            demographic_distributions[cc.analysis_file_key] = OrderedDict()
-            for code in cc.code_scheme.codes:
-                if code.control_code == Codes.STOP:
-                    continue
-                demographic_distributions[cc.analysis_file_key][code.string_value] = 0
-
-    for ind in individuals:
-        if ind["consent_withdrawn"] == Codes.TRUE:
-            continue
-
-        for plan in PipelineConfiguration.DEMOG_CODING_PLANS:
-            for cc in plan.coding_configurations:
-                if cc.analysis_file_key is None:
-                    continue
-
-                code = cc.code_scheme.get_code_with_code_id(ind[cc.coded_field]["CodeID"])
-                if code.control_code == Codes.STOP:
-                    continue
-                demographic_distributions[cc.analysis_file_key][code.string_value] += 1
-
-    with open(f"{output_dir}/demographic_distributions.csv", "w") as f:
-        headers = ["Demographic", "Code", "Number of Individuals"]
-        writer = csv.DictWriter(f, fieldnames=headers, lineterminator="\n")
-        writer.writeheader()
-
-        last_demographic = None
-        for demographic, counts in demographic_distributions.items():
-            for code_string_value, number_of_individuals in counts.items():
-                writer.writerow({
-                    "Demographic": demographic if demographic != last_demographic else "",
-                    "Code": code_string_value,
-                    "Number of Individuals": number_of_individuals
-                })
-                last_demographic = demographic
->>>>>>> 31242ce1
 
     log.info("Graphing the per-episode engagement counts...")
     # Graph the number of messages in each episode

--- conflicted
+++ resolved
@@ -250,10 +250,7 @@
     {
       "CodeID": "code-OI-c5f1d054",
       "CodeType": "Meta",
-<<<<<<< HEAD
-=======
       "MetaCode": "opt-in",
->>>>>>> f3c44d5f
       "DisplayText": "opt-in",
       "NumericValue": -100040,
       "StringValue": "opt_in",

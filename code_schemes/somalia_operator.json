{
  "SchemeID": "Scheme-f86cff0b",
  "Name": "Somalia Operator",
  "Version": "0.0.0.2",
  "Codes": [
    {
      "CodeID": "code-450ec146",
      "CodeType": "Normal",
      "DisplayText": "golis",
      "NumericValue": 1,
      "StringValue": "golis",
      "VisibleInCoda": true,
      "MatchValues": [
        "golis"
      ]
    },
    {
      "CodeID": "code-c7b32481",
      "CodeType": "Normal",
      "DisplayText": "hormud",
      "NumericValue": 2,
      "StringValue": "hormud",
      "VisibleInCoda": true,
      "MatchValues": [
        "hormud"
      ]
    },
    {
      "CodeID": "code-b83b9be1",
      "CodeType": "Normal",
      "DisplayText": "nationlink",
      "NumericValue": 3,
      "StringValue": "nationlink",
      "VisibleInCoda": true,
      "MatchValues": [
        "nationlink"
      ]
    },
    {
      "CodeID": "code-524167c7",
      "CodeType": "Normal",
      "DisplayText": "somnet",
      "NumericValue": 4,
      "StringValue": "somnet",
      "VisibleInCoda": true,
      "MatchValues": [
        "somnet"
      ]
    },
    {
      "CodeID": "code-605d77ed",
      "CodeType": "Normal",
      "DisplayText": "somtel",
      "NumericValue": 5,
      "StringValue": "somtel",
      "VisibleInCoda": true,
      "MatchValues": [
        "somtel"
      ]
    },
    {
      "CodeID": "code-3e6ddc70",
      "CodeType": "Normal",
      "DisplayText": "telesom",
      "NumericValue": 6,
      "StringValue": "telesom",
      "VisibleInCoda": true,
      "MatchValues":  [
        "telesom"
      ]
    },
    {
      "CodeID": "code-NA-f93d3eb7",
      "CodeType": "Control",
      "ControlCode": "NA",
      "DisplayText": "NA (missing)",
      "NumericValue": -10,
      "StringValue": "NA",
      "VisibleInCoda": false
    },
    {
      "CodeID": "code-NC-42f1d983",
      "CodeType": "Control",
      "ControlCode": "NC",
      "DisplayText": "NC (not coded)",
      "NumericValue": -30,
      "StringValue": "NC",
      "VisibleInCoda": true
    },
    {
<<<<<<< HEAD
=======
      "CodeID": "code-OI-c5f1d054",
      "CodeType": "Meta",
      "MetaCode": "opt-in",
      "DisplayText": "opt-in",
      "NumericValue": -100040,
      "StringValue": "opt_in",
      "VisibleInCoda": true
    },
    {
>>>>>>> 57c9128a
      "CodeID": "code-STOP-08b832a8",
      "CodeType": "Control",
      "ControlCode": "STOP",
      "DisplayText": "STOP",
      "NumericValue": -90,
      "StringValue": "STOP",
      "VisibleInCoda": false
    }
  ]
}<|MERGE_RESOLUTION|>--- conflicted
+++ resolved
@@ -88,8 +88,6 @@
       "VisibleInCoda": true
     },
     {
-<<<<<<< HEAD
-=======
       "CodeID": "code-OI-c5f1d054",
       "CodeType": "Meta",
       "MetaCode": "opt-in",
@@ -99,7 +97,6 @@
       "VisibleInCoda": true
     },
     {
->>>>>>> 57c9128a
       "CodeID": "code-STOP-08b832a8",
       "CodeType": "Control",
       "ControlCode": "STOP",

--- conflicted
+++ resolved
@@ -88,14 +88,15 @@
       "VisibleInCoda": true
     },
     {
-<<<<<<< HEAD
       "CodeID": "code-OI-c5f1d054",
       "CodeType": "Meta",
+      "MetaCode": "opt-in",
       "DisplayText": "opt-in",
       "NumericValue": -100040,
       "StringValue": "opt_in",
       "VisibleInCoda": true
-=======
+    }
+    {
       "CodeID": "code-STOP-08b832a8",
       "CodeType": "Control",
       "ControlCode": "STOP",
@@ -103,7 +104,6 @@
       "NumericValue": -90,
       "StringValue": "STOP",
       "VisibleInCoda": false
->>>>>>> f3c44d5f
     }
   ]
 }
from collections import OrderedDict

from core_data_modules.cleaners import Codes
from core_data_modules.traced_data import Metadata
from core_data_modules.traced_data.io import TracedDataCSVIO
from core_data_modules.traced_data.util import FoldTracedData
from core_data_modules.traced_data.util.fold_traced_data import FoldStrategies
from core_data_modules.util import TimeUtils

from src.lib import PipelineConfiguration, ConsentUtils
from src.lib.pipeline_configuration import CodingModes


class AnalysisFile(object):
    @staticmethod
    def export_to_csv(user, data, csv_path, export_keys, consent_withdrawn_key):
        # Convert codes to their string/matrix values
        for td in data:
            analysis_dict = dict()
            for plan in PipelineConfiguration.RQA_CODING_PLANS + PipelineConfiguration.SURVEY_CODING_PLANS:
                for cc in plan.coding_configurations:
                    if cc.analysis_file_key is None:
                        continue

                    if cc.coding_mode == CodingModes.SINGLE:
                        analysis_dict[cc.analysis_file_key] = \
                            cc.code_scheme.get_code_with_code_id(td[cc.coded_field]["CodeID"]).string_value
                    else:
                        assert cc.coding_mode == CodingModes.MULTIPLE
                        show_matrix_keys = []
                        for code in cc.code_scheme.codes:
                            show_matrix_keys.append(f"{cc.analysis_file_key}{code.string_value}")

                        for label in td[cc.coded_field]:
                            code_string_value = cc.code_scheme.get_code_with_code_id(label["CodeID"]).string_value
                            analysis_dict[f"{cc.analysis_file_key}{code_string_value}"] = Codes.MATRIX_1

                        for key in show_matrix_keys:
                            if key not in analysis_dict:
                                analysis_dict[key] = Codes.MATRIX_0
            td.append_data(analysis_dict,
                           Metadata(user, Metadata.get_call_location(), TimeUtils.utc_now_as_iso_string()))

        # Hide data from participants who opted out
        ConsentUtils.set_stopped(user, data, consent_withdrawn_key, additional_keys=export_keys)

        with open(csv_path, "w") as f:
            TracedDataCSVIO.export_traced_data_iterable_to_csv(data, f, headers=export_keys)
    
    @classmethod
    def generate(cls, user, data, csv_by_message_output_path, csv_by_individual_output_path):
        # Serializer is currently overflowing
        # TODO: Investigate/address the cause of this.
        # sys.setrecursionlimit(15000)

        # Set consent withdrawn based on presence of data coded as "stop"
        consent_withdrawn_key = "consent_withdrawn"
        ConsentUtils.determine_consent_withdrawn(
            user, data, PipelineConfiguration.RQA_CODING_PLANS + PipelineConfiguration.SURVEY_CODING_PLANS,
            consent_withdrawn_key
        )

        # Set the list of keys to be exported and how they are to be handled when folding
        fold_strategies = OrderedDict()
        fold_strategies["uid"] = FoldStrategies.assert_equal
        fold_strategies[consent_withdrawn_key] = FoldStrategies.boolean_or

        export_keys = ["uid", consent_withdrawn_key]
        
        for plan in PipelineConfiguration.RQA_CODING_PLANS + PipelineConfiguration.SURVEY_CODING_PLANS:
            for cc in plan.coding_configurations:
                if cc.analysis_file_key is None:
                    continue

                if cc.coding_mode == CodingModes.SINGLE:
                    export_keys.append(cc.analysis_file_key)
<<<<<<< HEAD
=======

                    if cc.folding_mode == FoldingModes.ASSERT_EQUAL:
                        fold_strategies[cc.coded_field] = FoldStrategies.assert_label_ids_equal
                    elif cc.folding_mode == FoldingModes.YES_NO_AMB:
                        assert False, "Folding yes/no/ambivalent labels is not yet supported"
                        # fold_strategies[cc.coded_field] = FoldStrategies.yes_no_amb_label
                    else:
                        assert False, f"Incompatible folding_mode {plan.folding_mode}"
>>>>>>> 134bc9db
                else:
                    assert cc.coding_mode == CodingModes.MULTIPLE
                    for code in cc.code_scheme.codes:
                        export_keys.append(f"{cc.analysis_file_key}{code.string_value}")

                fold_strategies[cc.coded_field] = cc.fold_strategy

            export_keys.append(plan.raw_field)
            fold_strategies[plan.raw_field] = plan.raw_field_fold_strategy

        # Fold data to have one respondent per row
        to_be_folded = []
        for td in data:
            to_be_folded.append(td.copy())

        folded_data = FoldTracedData.fold_iterable_of_traced_data(
            user, to_be_folded, lambda td: td["uid"], fold_strategies
        )

        cls.export_to_csv(user, data, csv_by_message_output_path, export_keys, consent_withdrawn_key)
        cls.export_to_csv(user, folded_data, csv_by_individual_output_path, export_keys, consent_withdrawn_key)

        return data, folded_data<|MERGE_RESOLUTION|>--- conflicted
+++ resolved
@@ -66,7 +66,7 @@
         fold_strategies[consent_withdrawn_key] = FoldStrategies.boolean_or
 
         export_keys = ["uid", consent_withdrawn_key]
-        
+
         for plan in PipelineConfiguration.RQA_CODING_PLANS + PipelineConfiguration.SURVEY_CODING_PLANS:
             for cc in plan.coding_configurations:
                 if cc.analysis_file_key is None:
@@ -74,17 +74,6 @@
 
                 if cc.coding_mode == CodingModes.SINGLE:
                     export_keys.append(cc.analysis_file_key)
-<<<<<<< HEAD
-=======
-
-                    if cc.folding_mode == FoldingModes.ASSERT_EQUAL:
-                        fold_strategies[cc.coded_field] = FoldStrategies.assert_label_ids_equal
-                    elif cc.folding_mode == FoldingModes.YES_NO_AMB:
-                        assert False, "Folding yes/no/ambivalent labels is not yet supported"
-                        # fold_strategies[cc.coded_field] = FoldStrategies.yes_no_amb_label
-                    else:
-                        assert False, f"Incompatible folding_mode {plan.folding_mode}"
->>>>>>> 134bc9db
                 else:
                     assert cc.coding_mode == CodingModes.MULTIPLE
                     for code in cc.code_scheme.codes:

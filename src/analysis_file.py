import time
from collections import OrderedDict

from core_data_modules.cleaners import Codes
from core_data_modules.traced_data import Metadata
from core_data_modules.traced_data.io import TracedDataCSVIO
from core_data_modules.traced_data.util import FoldTracedData
from core_data_modules.traced_data.util.fold_traced_data import FoldStrategies
from core_data_modules.util import TimeUtils

from src.lib import PipelineConfiguration, ConsentUtils
from src.lib.pipeline_configuration import CodingModes, FoldingModes


class AnalysisFile(object):
    @staticmethod
    def generate(user, data, csv_by_message_output_path, csv_by_individual_output_path):
        # Serializer is currently overflowing
        # TODO: Investigate/address the cause of this.
        # sys.setrecursionlimit(15000)

        consent_withdrawn_key = "consent_withdrawn"
        for td in data:
            td.append_data({consent_withdrawn_key: Codes.FALSE},
                           Metadata(user, Metadata.get_call_location(), time.time()))

        # Set the list of keys to be exported and how they are to be handled when folding
        fold_strategies = OrderedDict()
        fold_strategies["uid"] = FoldStrategies.assert_equal
        fold_strategies[consent_withdrawn_key] = FoldStrategies.boolean_or

        export_keys = ["uid", consent_withdrawn_key]

        for plan in PipelineConfiguration.RQA_CODING_PLANS + PipelineConfiguration.SURVEY_CODING_PLANS:
            for cc in plan.coding_configurations:
                if cc.analysis_file_key is None:
                    continue

                if cc.coding_mode == CodingModes.SINGLE:
                    export_keys.append(cc.analysis_file_key)

                    if cc.folding_mode == FoldingModes.ASSERT_EQUAL:
                        fold_strategies[cc.coded_field] = FoldStrategies.assert_label_ids_equal
                        fold_strategies[cc.analysis_file_key] = FoldStrategies.assert_equal
                    elif cc.folding_mode == FoldingModes.YES_NO_AMB:
                        fold_strategies[cc.coded_field] = FoldStrategies.yes_no_amb_label
                        fold_strategies[cc.analysis_file_key] = FoldStrategies.yes_no_amb
                    else:
                        assert False, f"Incompatible folding_mode {plan.folding_mode}"
                else:
                    assert cc.folding_mode == FoldingModes.MATRIX
                    for code in cc.code_scheme.codes:
                        export_keys.append(f"{cc.analysis_file_key}{code.string_value}")
                        fold_strategies[f"{cc.analysis_file_key}{code.string_value}"] = FoldStrategies.matrix
                        fold_strategies[cc.coded_field] = \
                            lambda x, y, code_scheme=cc.code_scheme: FoldStrategies.list_of_labels(code_scheme, x, y)

            export_keys.append(plan.raw_field)
            if plan.raw_field_folding_mode == FoldingModes.CONCATENATE:
                fold_strategies[plan.raw_field] = FoldStrategies.concatenate
            elif plan.raw_field_folding_mode == FoldingModes.ASSERT_EQUAL:
                fold_strategies[plan.raw_field] = FoldStrategies.assert_equal
            else:
                assert False, f"Incompatible raw_field_folding_mode {plan.raw_field_folding_mode}"

        # Convert codes to their string/matrix values
        for td in data:
            analysis_dict = dict()
            for plan in PipelineConfiguration.RQA_CODING_PLANS + PipelineConfiguration.SURVEY_CODING_PLANS:
                for cc in plan.coding_configurations:
                    if cc.analysis_file_key is None:
                        continue

                    if cc.coding_mode == CodingModes.SINGLE:
                        analysis_dict[cc.analysis_file_key] = \
                            cc.code_scheme.get_code_with_code_id(td[cc.coded_field]["CodeID"]).string_value
                    else:
                        assert cc.coding_mode == CodingModes.MULTIPLE
                        show_matrix_keys = []
                        for code in cc.code_scheme.codes:
                            show_matrix_keys.append(f"{cc.analysis_file_key}{code.string_value}")

                        for label in td.get(cc.coded_field, []):
                            code_string_value = cc.code_scheme.get_code_with_code_id(label['CodeID']).string_value
                            analysis_dict[f"{cc.analysis_file_key}{code_string_value}"] = Codes.MATRIX_1

                        for key in show_matrix_keys:
                            if key not in analysis_dict:
                                analysis_dict[key] = Codes.MATRIX_0
            td.append_data(analysis_dict,
                           Metadata(user, Metadata.get_call_location(), TimeUtils.utc_now_as_iso_string()))

        # Set consent withdrawn based on presence of data coded as "stop"
        ConsentUtils.determine_consent_withdrawn(
            user, data, PipelineConfiguration.RQA_CODING_PLANS + PipelineConfiguration.SURVEY_CODING_PLANS,
            consent_withdrawn_key
        )

        # Fold data to have one respondent per row
        to_be_folded = []
        for td in data:
            to_be_folded.append(td.copy())

        folded_data = FoldTracedData.fold_iterable_of_traced_data(
            user, data, lambda td: td["uid"], fold_strategies
        )

        # Fix-up _NA and _NC keys, which are currently being set incorrectly by
        # FoldTracedData.fold_iterable_of_traced_data when there are multiple radio shows
        # TODO: Update FoldTracedData to handle NA and NC correctly under multiple radio shows
        #       This is probably best done by updating Core to support folding lists of labels, then updating this
        #       file to convert from labels to matrix representation and other string values after folding.
        for td in folded_data:
            for plan in PipelineConfiguration.RQA_CODING_PLANS + PipelineConfiguration.SURVEY_CODING_PLANS:
                for cc in plan.coding_configurations:
                    if cc.analysis_file_key is None:
                        continue

                    if cc.coding_mode == CodingModes.MULTIPLE:
                        if plan.raw_field in td:
                            td.append_data({f"{cc.analysis_file_key}{Codes.TRUE_MISSING}": Codes.MATRIX_0},
                                           Metadata(user, Metadata.get_call_location(), TimeUtils.utc_now_as_iso_string()))

                        contains_non_nc_key = False
                        for code in cc.code_scheme.codes:
                            if td.get(f"{cc.analysis_file_key}{code.string_value}") == Codes.MATRIX_1 and \
                                    code.control_code != Codes.NOT_CODED:
                                contains_non_nc_key = True
                        if contains_non_nc_key:
                            td.append_data({f"{cc.analysis_file_key}{Codes.NOT_CODED}": Codes.MATRIX_0},
                                           Metadata(user, Metadata.get_call_location(), TimeUtils.utc_now_as_iso_string()))
                        else:
                            td.append_data({f"{cc.analysis_file_key}{Codes.NOT_CODED}": Codes.MATRIX_1},
                                           Metadata(user, Metadata.get_call_location(), TimeUtils.utc_now_as_iso_string()))

        # Check that the new and old strategies of folding give the same response
        # TODO: Remove this when the old strategies are removed, as this will serve no purpose then.
        for td in folded_data:
<<<<<<< HEAD
            for plan in PipelineConfiguration.SURVEY_CODING_PLANS:
=======
            for plan in PipelineConfiguration.RQA_CODING_PLANS + PipelineConfiguration.SURVEY_CODING_PLANS:
>>>>>>> 99f9d2b4
                for cc in plan.coding_configurations:
                    if cc.analysis_file_key is None:
                        continue

                    if cc.coding_mode == CodingModes.SINGLE:
<<<<<<< HEAD
                        if cc.folding_mode == FoldingModes.YES_NO_AMB:
                            assert cc.code_scheme.get_code_with_code_id(td[cc.coded_field]["CodeID"]).string_value == \
                                td[cc.analysis_file_key], \
                                f"{td['uid']}: " \
                                f"{cc.code_scheme.get_code_with_code_id(td[cc.coded_field]['CodeID']).string_value}, " \
                                f"{td[cc.analysis_file_key]}"
=======
                        if cc.folding_mode == FoldingModes.ASSERT_EQUAL:
                            assert cc.code_scheme.get_code_with_code_id(td[cc.coded_field]["CodeID"]).string_value == \
                                td[cc.analysis_file_key]
                        # TODO: Check other folding_modes once implemented above and in Core Data
                    else:
                        assert cc.coding_mode == CodingModes.MULTIPLE
                        old_matrix_values = dict()
                        for code in cc.code_scheme.codes:
                            old_matrix_values[code.code_id] = td[f"{cc.analysis_file_key}{code.string_value}"]

                        new_matrix_values = dict()
                        for code in cc.code_scheme.codes:
                            new_matrix_values[code.code_id] = Codes.MATRIX_0
                        for label in td[cc.coded_field]:
                            new_matrix_values[label["CodeID"]] = Codes.MATRIX_1

                        assert new_matrix_values == old_matrix_values, f"{td['uid']}\n{old_matrix_values}\n{new_matrix_values}"
>>>>>>> 99f9d2b4

        # Process consent
        ConsentUtils.set_stopped(user, data, consent_withdrawn_key, additional_keys=export_keys)
        ConsentUtils.set_stopped(user, folded_data, consent_withdrawn_key, additional_keys=export_keys)

        # Output to CSV with one message per row
        with open(csv_by_message_output_path, "w") as f:
            TracedDataCSVIO.export_traced_data_iterable_to_csv(data, f, headers=export_keys)

        with open(csv_by_individual_output_path, "w") as f:
            TracedDataCSVIO.export_traced_data_iterable_to_csv(folded_data, f, headers=export_keys)

        return data, folded_data<|MERGE_RESOLUTION|>--- conflicted
+++ resolved
@@ -136,28 +136,22 @@
         # Check that the new and old strategies of folding give the same response
         # TODO: Remove this when the old strategies are removed, as this will serve no purpose then.
         for td in folded_data:
-<<<<<<< HEAD
-            for plan in PipelineConfiguration.SURVEY_CODING_PLANS:
-=======
             for plan in PipelineConfiguration.RQA_CODING_PLANS + PipelineConfiguration.SURVEY_CODING_PLANS:
->>>>>>> 99f9d2b4
                 for cc in plan.coding_configurations:
                     if cc.analysis_file_key is None:
                         continue
 
                     if cc.coding_mode == CodingModes.SINGLE:
-<<<<<<< HEAD
-                        if cc.folding_mode == FoldingModes.YES_NO_AMB:
+                        if cc.folding_mode == FoldingModes.ASSERT_EQUAL:
                             assert cc.code_scheme.get_code_with_code_id(td[cc.coded_field]["CodeID"]).string_value == \
-                                td[cc.analysis_file_key], \
+                                td[cc.analysis_file_key]
+                        else:
+                            assert cc.folding_mode == FoldingModes.YES_NO_AMB
+                            assert cc.code_scheme.get_code_with_code_id(td[cc.coded_field]["CodeID"]).string_value == \
+                                   td[cc.analysis_file_key], \
                                 f"{td['uid']}: " \
                                 f"{cc.code_scheme.get_code_with_code_id(td[cc.coded_field]['CodeID']).string_value}, " \
                                 f"{td[cc.analysis_file_key]}"
-=======
-                        if cc.folding_mode == FoldingModes.ASSERT_EQUAL:
-                            assert cc.code_scheme.get_code_with_code_id(td[cc.coded_field]["CodeID"]).string_value == \
-                                td[cc.analysis_file_key]
-                        # TODO: Check other folding_modes once implemented above and in Core Data
                     else:
                         assert cc.coding_mode == CodingModes.MULTIPLE
                         old_matrix_values = dict()
@@ -171,7 +165,6 @@
                             new_matrix_values[label["CodeID"]] = Codes.MATRIX_1
 
                         assert new_matrix_values == old_matrix_values, f"{td['uid']}\n{old_matrix_values}\n{new_matrix_values}"
->>>>>>> 99f9d2b4
 
         # Process consent
         ConsentUtils.set_stopped(user, data, consent_withdrawn_key, additional_keys=export_keys)

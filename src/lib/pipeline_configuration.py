import json
from abc import ABC, abstractmethod
from datetime import datetime
from urllib.parse import urlparse

import pytz
from core_data_modules.cleaners import Codes, swahili, somali
from core_data_modules.data_models import validators
from core_data_modules.traced_data.util.fold_traced_data import FoldStrategies
from dateutil.parser import isoparse

from src.lib import CodeSchemes, code_imputation_functions


class CodingModes(object):
    SINGLE = "SINGLE"
    MULTIPLE = "MULTIPLE"


class CodingConfiguration(object):
    def __init__(self, coding_mode, code_scheme, coded_field, fold_strategy, analysis_file_key=None, cleaner=None):
        assert coding_mode in {CodingModes.SINGLE, CodingModes.MULTIPLE}

        self.coding_mode = coding_mode
        self.code_scheme = code_scheme
        self.coded_field = coded_field
        self.analysis_file_key = analysis_file_key
        self.fold_strategy = fold_strategy
        self.cleaner = cleaner


# TODO: Rename CodingPlan to something like DatasetConfiguration?
class CodingPlan(object):
<<<<<<< HEAD
    def __init__(self, raw_field, coding_configurations, raw_field_fold_strategy, coda_filename=None, ws_code=None,
                 time_field=None, run_id_field=None, icr_filename=None, id_field=None, code_imputation_function=None):
=======
    def __init__(self, raw_field, coding_configurations, raw_field_folding_mode, coda_filename=None, ws_code=None,
                 time_field=None, run_id_field=None, icr_filename=None, id_field=None, code_imputation_function=None,
                 dataset_name=None):
>>>>>>> 134bc9db
        self.raw_field = raw_field
        self.time_field = time_field
        self.run_id_field = run_id_field
        self.coda_filename = coda_filename
        self.icr_filename = icr_filename
        self.coding_configurations = coding_configurations
        self.code_imputation_function = code_imputation_function
        self.ws_code = ws_code
<<<<<<< HEAD
        self.raw_field_fold_strategy = raw_field_fold_strategy
=======
        self.raw_field_folding_mode = raw_field_folding_mode
        self.dataset_name = dataset_name
>>>>>>> 134bc9db

        if id_field is None:
            id_field = "{}_id".format(self.raw_field)
        self.id_field = id_field


class PipelineConfiguration(object):
    RQA_CODING_PLANS = [
        CodingPlan(dataset_name="Episode 1",
                   raw_field="rqa_s04e01_raw",
                   time_field="sent_on",
                   run_id_field="rqa_s04e01_run_id",
                   coda_filename="s04e01.json",
                   icr_filename="s04e01.csv",
                   coding_configurations=[
                       CodingConfiguration(
                           coding_mode=CodingModes.MULTIPLE,
                           code_scheme=CodeSchemes.S04E01_REASONS,
                           coded_field="rqa_s04e01_coded",
                           analysis_file_key="rqa_s04e01_",
                           fold_strategy=lambda x, y: FoldStrategies.list_of_labels(CodeSchemes.S04E01_REASONS, x, y)
                       )
                   ],
                   ws_code=CodeSchemes.WS_CORRECT_DATASET.get_code_with_match_value("s04e01"),
                   raw_field_fold_strategy=FoldStrategies.concatenate),

        CodingPlan(dataset_name="Episode 2",
                   raw_field="rqa_s04e02_raw",
                   time_field="sent_on",
                   run_id_field="rqa_s04e02_run_id",
                   coda_filename="s04e02.json",
                   icr_filename="s04e02.csv",
                   coding_configurations=[
                       CodingConfiguration(
                           coding_mode=CodingModes.MULTIPLE,
                           code_scheme=CodeSchemes.S04E02_REASONS,
                           coded_field="rqa_s04e02_coded",
                           analysis_file_key="rqa_s04e02_",
                           fold_strategy=lambda x, y: FoldStrategies.list_of_labels(CodeSchemes.S04E02_REASONS, x, y)
                       )
                   ],
                   ws_code=CodeSchemes.WS_CORRECT_DATASET.get_code_with_match_value("s04e02"),
                   raw_field_fold_strategy=FoldStrategies.concatenate)
    ]

    @staticmethod
    def clean_age_with_range_filter(text):
        """
        Cleans age from the given `text`, setting to NC if the cleaned age is not in the range 10 <= age < 100.
        """
        age = swahili.DemographicCleaner.clean_age(text)
        if type(age) == int and 10 <= age < 100:
            return str(age)
            # TODO: Once the cleaners are updated to not return Codes.NOT_CODED, this should be updated to still return
            #       NC in the case where age is an int but is out of range
        else:
            return Codes.NOT_CODED

    @staticmethod
    def clean_district_if_no_mogadishu_sub_district(text):
        mogadishu_sub_district = somali.DemographicCleaner.clean_mogadishu_sub_district(text)
        if mogadishu_sub_district == Codes.NOT_CODED:
            return somali.DemographicCleaner.clean_somalia_district(text)
        else:
            return Codes.NOT_CODED

    OPERATOR_CODING_PLAN = \
        CodingPlan(raw_field="operator_raw",
                   coding_configurations=[
                       CodingConfiguration(
                           coding_mode=CodingModes.SINGLE,
                           code_scheme=CodeSchemes.SOMALIA_OPERATOR,
                           coded_field="operator_coded",
                           analysis_file_key="operator",
                           fold_strategy=FoldStrategies.assert_label_ids_equal
                       )
                   ],
                   raw_field_fold_strategy=FoldStrategies.assert_equal)

    DEMOG_CODING_PLANS = [
        CodingPlan(raw_field="location_raw",
                   time_field="location_time",
                   coda_filename="location.json",
                   coding_configurations=[
                       CodingConfiguration(
                           coding_mode=CodingModes.SINGLE,
                           code_scheme=CodeSchemes.MOGADISHU_SUB_DISTRICT,
                           cleaner=somali.DemographicCleaner.clean_mogadishu_sub_district,
                           coded_field="mogadishu_sub_district_coded",
                           # This code exists for compatibility with the previous CSAP demog datasets.
                           # Not including in the analysis file because this project is not in Mogadishu.
                           fold_strategy=FoldStrategies.assert_label_ids_equal
                       ),
                       CodingConfiguration(
                           coding_mode=CodingModes.SINGLE,
                           code_scheme=CodeSchemes.SOMALIA_DISTRICT,
                           cleaner=lambda text: PipelineConfiguration.clean_district_if_no_mogadishu_sub_district(text),
                           coded_field="district_coded",
                           analysis_file_key="district",
                           fold_strategy=FoldStrategies.assert_label_ids_equal
                       ),
                       CodingConfiguration(
                           coding_mode=CodingModes.SINGLE,
                           code_scheme=CodeSchemes.SOMALIA_REGION,
                           coded_field="region_coded",
                           analysis_file_key="region",
                           fold_strategy=FoldStrategies.assert_label_ids_equal
                       ),
                       CodingConfiguration(
                           coding_mode=CodingModes.SINGLE,
                           code_scheme=CodeSchemes.SOMALIA_STATE,
                           coded_field="state_coded",
                           analysis_file_key="state",
                           fold_strategy=FoldStrategies.assert_label_ids_equal
                       ),
                       CodingConfiguration(
                           coding_mode=CodingModes.SINGLE,
                           code_scheme=CodeSchemes.SOMALIA_ZONE,
                           coded_field="zone_coded",
                           analysis_file_key="zone",
                           fold_strategy=FoldStrategies.assert_label_ids_equal
                       )
                   ],
                   code_imputation_function=code_imputation_functions.impute_somalia_location_codes,
                   ws_code=CodeSchemes.WS_CORRECT_DATASET.get_code_with_match_value("location"),
                   raw_field_fold_strategy=FoldStrategies.assert_equal),

        CodingPlan(raw_field="gender_raw",
                   time_field="gender_time",
                   coda_filename="gender.json",
                   coding_configurations=[
                       CodingConfiguration(
                           coding_mode=CodingModes.SINGLE,
                           code_scheme=CodeSchemes.GENDER,
                           cleaner=somali.DemographicCleaner.clean_gender,
                           coded_field="gender_coded",
                           analysis_file_key="gender",
                           fold_strategy=FoldStrategies.assert_label_ids_equal
                       )
                   ],
                   ws_code=CodeSchemes.WS_CORRECT_DATASET.get_code_with_match_value("gender"),
                   raw_field_fold_strategy=FoldStrategies.assert_equal),

        CodingPlan(raw_field="age_raw",
                   time_field="age_time",
                   coda_filename="age.json",
                   coding_configurations=[
                       CodingConfiguration(
                           coding_mode=CodingModes.SINGLE,
                           code_scheme=CodeSchemes.AGE,
                           cleaner=lambda text: PipelineConfiguration.clean_age_with_range_filter(text),
                           coded_field="age_coded",
<<<<<<< HEAD
                           analysis_file_key="age",
                           fold_strategy=FoldStrategies.assert_label_ids_equal
=======
                           folding_mode=FoldingModes.ASSERT_EQUAL
                       ),
                       CodingConfiguration(
                           coding_mode=CodingModes.SINGLE,
                           code_scheme=CodeSchemes.AGE_CATEGORY,
                           coded_field="age_category_coded",
                           analysis_file_key="age_category",
                           folding_mode=FoldingModes.ASSERT_EQUAL
>>>>>>> 134bc9db
                       )
                   ],
                   code_imputation_function=code_imputation_functions.impute_age_category,
                   ws_code=CodeSchemes.WS_CORRECT_DATASET.get_code_with_match_value("age"),
                   raw_field_fold_strategy=FoldStrategies.assert_equal),

        CodingPlan(raw_field="recently_displaced_raw",
                   time_field="recently_displaced_time",
                   coda_filename="recently_displaced.json",
                   coding_configurations=[
                       CodingConfiguration(
                           coding_mode=CodingModes.SINGLE,
                           code_scheme=CodeSchemes.RECENTLY_DISPLACED,
                           cleaner=somali.DemographicCleaner.clean_yes_no,
                           coded_field="recently_displaced_coded",
                           analysis_file_key="recently_displaced",
                           fold_strategy=FoldStrategies.assert_label_ids_equal
                       )
                   ],
                   ws_code=CodeSchemes.WS_CORRECT_DATASET.get_code_with_match_value("recently displaced"),
                   raw_field_fold_strategy=FoldStrategies.assert_equal),

        CodingPlan(raw_field="in_idp_camp_raw",
                   time_field="in_idp_camp_time",
                   coda_filename="in_idp_camp.json",
                   coding_configurations=[
                       CodingConfiguration(
                           coding_mode=CodingModes.SINGLE,
                           code_scheme=CodeSchemes.IN_IDP_CAMP,
                           cleaner=somali.DemographicCleaner.clean_yes_no,
                           coded_field="in_idp_camp_coded",
                           analysis_file_key="in_idp_camp",
                           fold_strategy=FoldStrategies.assert_label_ids_equal
                       )
                   ],
                   ws_code=CodeSchemes.WS_CORRECT_DATASET.get_code_with_match_value("in idp camp"),
                   raw_field_fold_strategy=FoldStrategies.assert_equal)
    ]

    FOLLOW_UP_CODING_PLANS = [
        CodingPlan(raw_field="have_voice_raw",
                   time_field="have_voice_time",
                   coda_filename="have_voice.json",
                   coding_configurations=[
                       CodingConfiguration(
                           coding_mode=CodingModes.SINGLE,
                           code_scheme=CodeSchemes.HAVE_VOICE_YES_NO_AMB,
                           cleaner=somali.DemographicCleaner.clean_yes_no,
                           coded_field="have_voice_yes_no_amb_coded",
                           analysis_file_key="have_voice_yes_no_amb",
                           fold_strategy=FoldStrategies.assert_label_ids_equal
                       )
                   ],
                   ws_code=CodeSchemes.WS_CORRECT_DATASET.get_code_with_match_value("have_voice"),
                   raw_field_fold_strategy=FoldStrategies.assert_equal),

        CodingPlan(raw_field="suggestions_raw",
                   time_field="suggestions_time",
                   coda_filename="suggestions.json",
                   coding_configurations=[
                       CodingConfiguration(
                           coding_mode=CodingModes.MULTIPLE,
                           code_scheme=CodeSchemes.SUGGESTIONS,
                           coded_field="suggestions_coded",
                           analysis_file_key="suggestions_",
                           fold_strategy=lambda x, y: FoldStrategies.list_of_labels(CodeSchemes.SUGGESTIONS, x, y)
                       )
                   ],
                   ws_code=CodeSchemes.WS_CORRECT_DATASET.get_code_with_match_value("suggestions"),
                   raw_field_fold_strategy=FoldStrategies.assert_equal)
    ]

    SURVEY_CODING_PLANS = [OPERATOR_CODING_PLAN] + DEMOG_CODING_PLANS + FOLLOW_UP_CODING_PLANS

    def __init__(self, raw_data_sources, phone_number_uuid_table, timestamp_remappings,
                 rapid_pro_key_remappings, project_start_date, project_end_date, filter_test_messages, move_ws_messages,
                 flow_definitions_upload_url_prefix, memory_profile_upload_url_prefix, data_archive_upload_url_prefix,
                 drive_upload=None):
        """
        :param raw_data_sources: List of sources to pull the various raw run files from.
        :type raw_data_sources: list of RawDataSource
        :param phone_number_uuid_table: Configuration for the Firestore phone number <-> uuid table.
        :type phone_number_uuid_table: PhoneNumberUuidTable
        :param rapid_pro_key_remappings: List of rapid_pro_key -> pipeline_key remappings.
        :type rapid_pro_key_remappings: list of RapidProKeyRemapping
        :param project_start_date: When data collection started - all activation messages received before this date
                                   time will be dropped.
        :type project_start_date: datetime.datetime
        :param project_end_date: When data collection stopped - all activation messages received on or after this date
                                 time will be dropped.
        :type project_end_date: datetime.datetime
        :param filter_test_messages: Whether to filter out messages sent from the rapid_pro_test_contact_uuids
        :type filter_test_messages: bool
        :param move_ws_messages: Whether to move messages labelled as Wrong Scheme to the correct dataset.
        :type move_ws_messages: bool
        :param flow_definitions_upload_url_prefix: The prefix of the GS URL to upload serialised flow definitions to.
                                                   This prefix will be appended with the current datetime and the
                                                   ".json" file extension.
        :type flow_definitions_upload_url_prefix: str
        :param memory_profile_upload_url_prefix: The prefix of the GS URL to upload the memory profile log to.
                                                 This prefix will be appended by the id of the pipeline run (provided
                                                 as a command line argument), and the ".profile" file extension.
        :type memory_profile_upload_url_prefix: str
        :param drive_upload: Configuration for uploading to Google Drive, or None.
                             If None, does not upload to Google Drive.
        :type drive_upload: DriveUploadPaths | None
        """
        self.raw_data_sources = raw_data_sources
        self.phone_number_uuid_table = phone_number_uuid_table
        self.timestamp_remappings = timestamp_remappings
        self.rapid_pro_key_remappings = rapid_pro_key_remappings
        self.project_start_date = project_start_date
        self.project_end_date = project_end_date
        self.filter_test_messages = filter_test_messages
        self.move_ws_messages = move_ws_messages
        self.drive_upload = drive_upload
        self.flow_definitions_upload_url_prefix = flow_definitions_upload_url_prefix
        self.memory_profile_upload_url_prefix = memory_profile_upload_url_prefix
        self.data_archive_upload_url_prefix = data_archive_upload_url_prefix

        self.validate()

    @classmethod
    def from_configuration_dict(cls, configuration_dict):
        raw_data_sources = []
        for raw_data_source in configuration_dict["RawDataSources"]:
            if raw_data_source["SourceType"] == "RapidPro":
                raw_data_sources.append(RapidProSource.from_configuration_dict(raw_data_source))
            elif raw_data_source["SourceType"] == "GCloudBucket":
                raw_data_sources.append(GCloudBucketSource.from_configuration_dict(raw_data_source))
            elif raw_data_source["SourceType"] == "ShaqadoonCSV":
                raw_data_sources.append(ShaqadoonCSVSource.from_configuration_dict(raw_data_source))
            else:
                assert False, f"Unknown SourceType '{raw_data_source['SourceType']}'. " \
                              f"Must be 'RapidPro', 'GCloudBucket', or 'ShaqadoonCSV'."

        phone_number_uuid_table = PhoneNumberUuidTable.from_configuration_dict(
            configuration_dict["PhoneNumberUuidTable"])

        timestamp_remappings = []
        for remapping_dict in configuration_dict.get("TimestampRemappings", []):
            timestamp_remappings.append(TimestampRemapping.from_configuration_dict(remapping_dict))

        rapid_pro_key_remappings = []
        for remapping_dict in configuration_dict["RapidProKeyRemappings"]:
            rapid_pro_key_remappings.append(RapidProKeyRemapping.from_configuration_dict(remapping_dict))

        project_start_date = isoparse(configuration_dict["ProjectStartDate"])
        project_end_date = isoparse(configuration_dict["ProjectEndDate"])

        filter_test_messages = configuration_dict["FilterTestMessages"]
        move_ws_messages = configuration_dict["MoveWSMessages"]

        drive_upload_paths = None
        if "DriveUpload" in configuration_dict:
            drive_upload_paths = DriveUpload.from_configuration_dict(configuration_dict["DriveUpload"])

        flow_definitions_upload_url_prefix = configuration_dict["FlowDefinitionsUploadURLPrefix"]
        memory_profile_upload_url_prefix = configuration_dict["MemoryProfileUploadURLPrefix"]
        data_archive_upload_url_prefix = configuration_dict["DataArchiveUploadURLPrefix"]

        return cls(raw_data_sources, phone_number_uuid_table, timestamp_remappings,
                   rapid_pro_key_remappings, project_start_date, project_end_date, filter_test_messages,
                   move_ws_messages,
                   flow_definitions_upload_url_prefix, memory_profile_upload_url_prefix, data_archive_upload_url_prefix,
                   drive_upload_paths)

    @classmethod
    def from_configuration_file(cls, f):
        return cls.from_configuration_dict(json.load(f))

    def validate(self):
        validators.validate_list(self.raw_data_sources, "raw_data_sources")
        for i, raw_data_source in enumerate(self.raw_data_sources):
            assert isinstance(raw_data_source, RawDataSource), f"raw_data_sources[{i}] is not of type of RawDataSource"
            raw_data_source.validate()

        assert isinstance(self.phone_number_uuid_table, PhoneNumberUuidTable)
        self.phone_number_uuid_table.validate()

        validators.validate_list(self.rapid_pro_key_remappings, "rapid_pro_key_remappings")
        for i, remapping in enumerate(self.rapid_pro_key_remappings):
            assert isinstance(remapping, RapidProKeyRemapping), \
                f"rapid_pro_key_mappings[{i}] is not of type RapidProKeyRemapping"
            remapping.validate()

        validators.validate_datetime(self.project_start_date, "project_start_date")
        validators.validate_datetime(self.project_end_date, "project_end_date")

        validators.validate_bool(self.filter_test_messages, "filter_test_messages")
        validators.validate_bool(self.move_ws_messages, "move_ws_messages")

        if self.drive_upload is not None:
            assert isinstance(self.drive_upload, DriveUpload), \
                "drive_upload is not of type DriveUpload"
            self.drive_upload.validate()

        validators.validate_string(self.flow_definitions_upload_url_prefix, "flow_definitions_upload_url_prefix")
        validators.validate_string(self.memory_profile_upload_url_prefix, "memory_profile_upload_url_prefix")


class RawDataSource(ABC):
    @abstractmethod
    def get_activation_flow_names(self):
        pass

    @abstractmethod
    def get_survey_flow_names(self):
        pass

    @abstractmethod
    def validate(self):
        pass


class RapidProSource(RawDataSource):
    def __init__(self, domain, token_file_url, contacts_file_name, activation_flow_names, survey_flow_names,
                 test_contact_uuids):
        """
        :param domain: URL of the Rapid Pro server to download data from.
        :type domain: str
        :param token_file_url: GS URL of a text file containing the authorisation token for the Rapid Pro server.
        :type token_file_url: str
        :param contacts_file_name:
        :type contacts_file_name: str
        :param activation_flow_names: The names of the RapidPro flows that contain the radio show responses.
        :type: activation_flow_names: list of str
        :param survey_flow_names: The names of the RapidPro flows that contain the survey responses.
        :type: survey_flow_names: list of str
        :param test_contact_uuids: Rapid Pro contact UUIDs of test contacts.
                                   Runs for any of those test contacts will be tagged with {'test_run': True},
                                   and dropped when the pipeline is run with "FilterTestMessages" set to true.
        :type test_contact_uuids: list of str
        """
        self.domain = domain
        self.token_file_url = token_file_url
        self.contacts_file_name = contacts_file_name
        self.activation_flow_names = activation_flow_names
        self.survey_flow_names = survey_flow_names
        self.test_contact_uuids = test_contact_uuids

        self.validate()

    def get_activation_flow_names(self):
        return self.activation_flow_names

    def get_survey_flow_names(self):
        return self.survey_flow_names

    @classmethod
    def from_configuration_dict(cls, configuration_dict):
        domain = configuration_dict["Domain"]
        token_file_url = configuration_dict["TokenFileURL"]
        contacts_file_name = configuration_dict["ContactsFileName"]
        activation_flow_names = configuration_dict.get("ActivationFlowNames", [])
        survey_flow_names = configuration_dict.get("SurveyFlowNames", [])
        test_contact_uuids = configuration_dict.get("TestContactUUIDs", [])

        return cls(domain, token_file_url, contacts_file_name, activation_flow_names,
                   survey_flow_names, test_contact_uuids)

    def validate(self):
        validators.validate_string(self.domain, "domain")
        validators.validate_string(self.token_file_url, "token_file_url")
        validators.validate_string(self.contacts_file_name, "contacts_file_name")

        validators.validate_list(self.activation_flow_names, "activation_flow_names")
        for i, activation_flow_name in enumerate(self.activation_flow_names):
            validators.validate_string(activation_flow_name, f"activation_flow_names[{i}]")

        validators.validate_list(self.survey_flow_names, "survey_flow_names")
        for i, survey_flow_name in enumerate(self.survey_flow_names):
            validators.validate_string(survey_flow_name, f"survey_flow_names[{i}]")

        validators.validate_list(self.test_contact_uuids, "test_contact_uuids")
        for i, contact_uuid in enumerate(self.test_contact_uuids):
            validators.validate_string(contact_uuid, f"test_contact_uuids[{i}]")


class AbstractRemoteURLSource(RawDataSource):
    def __init__(self, activation_flow_urls, survey_flow_urls):
        self.activation_flow_urls = activation_flow_urls
        self.survey_flow_urls = survey_flow_urls

        self.validate()

    def get_activation_flow_names(self):
        return [url.split('/')[-1].split('.')[0] for url in self.activation_flow_urls]

    def get_survey_flow_names(self):
        return [url.split('/')[-1].split('.')[0] for url in self.survey_flow_urls]

    @classmethod
    def from_configuration_dict(cls, configuration_dict):
        activation_flow_urls = configuration_dict.get("ActivationFlowURLs", [])
        survey_flow_urls = configuration_dict.get("SurveyFlowURLs", [])

        return cls(activation_flow_urls, survey_flow_urls)

    def validate(self):
        validators.validate_list(self.activation_flow_urls, "activation_flow_urls")
        for i, activation_flow_url in enumerate(self.activation_flow_urls):
            validators.validate_url(activation_flow_url, f"activation_flow_urls[{i}]", "gs")

        validators.validate_list(self.survey_flow_urls, "survey_flow_urls")
        for i, survey_flow_url in enumerate(self.survey_flow_urls):
            validators.validate_url(survey_flow_url, f"survey_flow_urls[{i}]", "gs")


class GCloudBucketSource(AbstractRemoteURLSource):
    def __init__(self, activation_flow_urls, survey_flow_urls):
        super().__init__(activation_flow_urls, survey_flow_urls)


class ShaqadoonCSVSource(AbstractRemoteURLSource):
    def __init__(self, activation_flow_urls, survey_flow_urls):
        super().__init__(activation_flow_urls, survey_flow_urls)


class PhoneNumberUuidTable(object):
    def __init__(self, firebase_credentials_file_url, table_name):
        """
        :param firebase_credentials_file_url: GS URL to the private credentials file for the Firebase account where
                                                 the phone number <-> uuid table is stored.
        :type firebase_credentials_file_url: str
        :param table_name: Name of the data <-> uuid table in Firebase to use.
        :type table_name: str
        """
        self.firebase_credentials_file_url = firebase_credentials_file_url
        self.table_name = table_name

        self.validate()

    @classmethod
    def from_configuration_dict(cls, configuration_dict):
        firebase_credentials_file_url = configuration_dict["FirebaseCredentialsFileURL"]
        table_name = configuration_dict["TableName"]

        return cls(firebase_credentials_file_url, table_name)

    def validate(self):
        validators.validate_url(self.firebase_credentials_file_url, "firebase_credentials_file_url", scheme="gs")
        validators.validate_string(self.table_name, "table_name")


class TimestampRemapping(object):
    def __init__(self, time_key, show_pipeline_key_to_remap_to, range_start_inclusive=None, range_end_exclusive=None,
                 time_to_adjust_to=None):
        """
        Specifies a remapping of messages received within the given time range to another radio show field.
        Optionally specifies an adjustment of all affected timestamps to a constant datetime.

        :param time_key: Key in each TracedData of an ISO 8601-formatted datetime string to read the message sent on
                         time from.
        :type time_key: str
        :param show_pipeline_key_to_remap_to: Pipeline key to assign to messages received within the given time range.
        :type show_pipeline_key_to_remap_to: str
        :param range_start_inclusive: Start datetime for the time range to remap radio show messages from, inclusive.
                                      If None, defaults to the beginning of time.
        :type range_start_inclusive: datetime | None
        :param range_end_exclusive: End datetime for the time range to remap radio show messages from, exclusive.
                                    If None, defaults to the end of time.
        :type range_end_exclusive: datetime | None
        :param time_to_adjust_to: Datetime to assign to the 'sent_on' field of re-mapped shows.
                                  If None, re-mapped shows will not have timestamps re-adjusted.
        :type time_to_adjust_to: datetime | None
        """
        if range_start_inclusive is None:
            range_start_inclusive = pytz.utc.localize(datetime.min)
        if range_end_exclusive is None:
            range_end_exclusive = pytz.utc.localize(datetime.max)

        self.time_key = time_key
        self.show_pipeline_key_to_remap_to = show_pipeline_key_to_remap_to
        self.range_start_inclusive = range_start_inclusive
        self.range_end_exclusive = range_end_exclusive
        self.time_to_adjust_to = time_to_adjust_to

        self.validate()

    @classmethod
    def from_configuration_dict(cls, configuration_dict):
        time_key = configuration_dict["TimeKey"]
        show_pipeline_key_to_remap_to = configuration_dict["ShowPipelineKeyToRemapTo"]
        range_start_inclusive = configuration_dict.get("RangeStartInclusive")
        range_end_exclusive = configuration_dict.get("RangeEndExclusive")
        time_to_adjust_to = configuration_dict.get("TimeToAdjustTo")

        if range_start_inclusive is not None:
            range_start_inclusive = isoparse(range_start_inclusive)
        if range_end_exclusive is not None:
            range_end_exclusive = isoparse(range_end_exclusive)
        if time_to_adjust_to is not None:
            time_to_adjust_to = isoparse(time_to_adjust_to)

        return cls(time_key, show_pipeline_key_to_remap_to, range_start_inclusive, range_end_exclusive,
                   time_to_adjust_to)

    def validate(self):
        validators.validate_string(self.time_key, "time_key")
        validators.validate_string(self.show_pipeline_key_to_remap_to, "show_pipeline_key_to_remap_to")
        validators.validate_datetime(self.range_start_inclusive, "range_start_inclusive")
        validators.validate_datetime(self.range_end_exclusive, "range_end_exclusive")

        if self.time_to_adjust_to is not None:
            validators.validate_datetime(self.time_to_adjust_to, "time_to_adjust_to")


class RapidProKeyRemapping(object):
    def __init__(self, is_activation_message, rapid_pro_key, pipeline_key):
        """
        :param is_activation_message: Whether this re-mapping contains an activation message (activation messages need
                                   to be handled differently because they are not always in the correct flow)
        :type is_activation_message: bool
        :param rapid_pro_key: Name of key in the dataset exported via RapidProTools.
        :type rapid_pro_key: str
        :param pipeline_key: Name to use for that key in the rest of the pipeline.
        :type pipeline_key: str
        """
        self.is_activation_message = is_activation_message
        self.rapid_pro_key = rapid_pro_key
        self.pipeline_key = pipeline_key

        self.validate()

    @classmethod
    def from_configuration_dict(cls, configuration_dict):
        is_activation_message = configuration_dict.get("IsActivationMessage", False)
        rapid_pro_key = configuration_dict["RapidProKey"]
        pipeline_key = configuration_dict["PipelineKey"]

        return cls(is_activation_message, rapid_pro_key, pipeline_key)

    def validate(self):
        validators.validate_bool(self.is_activation_message, "is_activation_message")
        validators.validate_string(self.rapid_pro_key, "rapid_pro_key")
        validators.validate_string(self.pipeline_key, "pipeline_key")


class DriveUpload(object):
    def __init__(self, drive_credentials_file_url, production_upload_path, messages_upload_path,
                 individuals_upload_path, messages_traced_data_upload_path, individuals_traced_data_upload_path,
                 analysis_graphs_dir):
        """
        :param drive_credentials_file_url: GS URL to the private credentials file for the Drive service account to use
                                           to upload the output files.
        :type drive_credentials_file_url: str
        :param production_upload_path: Path in the Drive service account's "Shared with Me" directory to upload the
                                       production CSV to.
        :type production_upload_path: str
        :param messages_upload_path: Path in the Drive service account's "Shared with Me" directory to upload the
                                     messages analysis CSV to.
        :type messages_upload_path: str
        :param individuals_upload_path: Path in the Drive service account's "Shared with Me" directory to upload the
                                        individuals analysis CSV to.
        :type individuals_upload_path: str
        :param messages_traced_data_upload_path: Path in the Drive service account's "Shared with Me" directory to 
                                                 upload the serialized messages TracedData from this pipeline run to.
        :type messages_traced_data_upload_path: str
        :param individuals_traced_data_upload_path: Path in the Drive service account's "Shared with Me" directory to
                                                    upload the serialized individuals TracedData from this pipeline
                                                    run to.
        :type individuals_traced_data_upload_path: str
        :param analysis_graphs_dir: Directory in the Drive service account's "Shared with Me" directory to upload the
                                    analysis graphs from this pipeline run to.
        :type analysis_graphs_dir: str
        """
        self.drive_credentials_file_url = drive_credentials_file_url
        self.production_upload_path = production_upload_path
        self.messages_upload_path = messages_upload_path
        self.individuals_upload_path = individuals_upload_path
        self.messages_traced_data_upload_path = messages_traced_data_upload_path
        self.individuals_traced_data_upload_path = individuals_traced_data_upload_path
        self.analysis_graphs_dir = analysis_graphs_dir

        self.validate()

    @classmethod
    def from_configuration_dict(cls, configuration_dict):
        drive_credentials_file_url = configuration_dict["DriveCredentialsFileURL"]
        production_upload_path = configuration_dict["ProductionUploadPath"]
        messages_upload_path = configuration_dict["MessagesUploadPath"]
        individuals_upload_path = configuration_dict["IndividualsUploadPath"]
        messages_traced_data_upload_path = configuration_dict["MessagesTracedDataUploadPath"]
        individuals_traced_data_upload_path = configuration_dict["IndividualsTracedDataUploadPath"]
        analysis_graphs_dir = configuration_dict["AnalysisGraphsDir"]

        return cls(drive_credentials_file_url, production_upload_path, messages_upload_path,
                   individuals_upload_path, messages_traced_data_upload_path, individuals_traced_data_upload_path,
                   analysis_graphs_dir)

    def validate(self):
        validators.validate_string(self.drive_credentials_file_url, "drive_credentials_file_url")
        assert urlparse(self.drive_credentials_file_url).scheme == "gs", "DriveCredentialsFileURL needs to be a gs " \
                                                                         "URL (i.e. of the form gs://bucket-name/file)"

        validators.validate_string(self.production_upload_path, "production_upload_path")
        validators.validate_string(self.messages_upload_path, "messages_upload_path")
        validators.validate_string(self.individuals_upload_path, "individuals_upload_path")
        validators.validate_string(self.messages_traced_data_upload_path, "messages_traced_data_upload_path")
        validators.validate_string(self.individuals_traced_data_upload_path, "individuals_traced_data_upload_path")
        validators.validate_string(self.analysis_graphs_dir, "analysis_graphs_dir")<|MERGE_RESOLUTION|>--- conflicted
+++ resolved
@@ -31,14 +31,9 @@
 
 # TODO: Rename CodingPlan to something like DatasetConfiguration?
 class CodingPlan(object):
-<<<<<<< HEAD
     def __init__(self, raw_field, coding_configurations, raw_field_fold_strategy, coda_filename=None, ws_code=None,
-                 time_field=None, run_id_field=None, icr_filename=None, id_field=None, code_imputation_function=None):
-=======
-    def __init__(self, raw_field, coding_configurations, raw_field_folding_mode, coda_filename=None, ws_code=None,
                  time_field=None, run_id_field=None, icr_filename=None, id_field=None, code_imputation_function=None,
                  dataset_name=None):
->>>>>>> 134bc9db
         self.raw_field = raw_field
         self.time_field = time_field
         self.run_id_field = run_id_field
@@ -47,12 +42,8 @@
         self.coding_configurations = coding_configurations
         self.code_imputation_function = code_imputation_function
         self.ws_code = ws_code
-<<<<<<< HEAD
         self.raw_field_fold_strategy = raw_field_fold_strategy
-=======
-        self.raw_field_folding_mode = raw_field_folding_mode
         self.dataset_name = dataset_name
->>>>>>> 134bc9db
 
         if id_field is None:
             id_field = "{}_id".format(self.raw_field)
@@ -205,19 +196,14 @@
                            code_scheme=CodeSchemes.AGE,
                            cleaner=lambda text: PipelineConfiguration.clean_age_with_range_filter(text),
                            coded_field="age_coded",
-<<<<<<< HEAD
-                           analysis_file_key="age",
-                           fold_strategy=FoldStrategies.assert_label_ids_equal
-=======
-                           folding_mode=FoldingModes.ASSERT_EQUAL
+                           fold_strategy=FoldStrategies.assert_label_ids_equal
                        ),
                        CodingConfiguration(
                            coding_mode=CodingModes.SINGLE,
                            code_scheme=CodeSchemes.AGE_CATEGORY,
                            coded_field="age_category_coded",
                            analysis_file_key="age_category",
-                           folding_mode=FoldingModes.ASSERT_EQUAL
->>>>>>> 134bc9db
+                           fold_strategy=FoldStrategies.assert_label_ids_equal
                        )
                    ],
                    code_imputation_function=code_imputation_functions.impute_age_category,

--- conflicted
+++ resolved
@@ -20,22 +20,14 @@
 log = Logger(__name__)
 
 
-<<<<<<< HEAD
 def label_somalia_operator(user, traced_runs, phone_number_uuid_table):
-=======
-def set_operator(user, traced_runs, phone_number_uuid_table):
->>>>>>> dac0c31c
     # Set the operator codes for each message.
     uuids = {td["avf_phone_id"] for td in traced_runs}
     uuid_to_phone_lut = phone_number_uuid_table.uuid_to_data_batch(uuids)
     for td in traced_runs:
-<<<<<<< HEAD
         operator_raw = uuid_to_phone_lut[td["avf_phone_id"]][:5]  # Returns the country code 252 and the next two digits
 
         operator_code = PhoneCleaner.clean_operator(operator_raw)
-=======
-        operator_code = PhoneCleaner.clean_operator(uuid_to_phone_lut[td["avf_phone_id"]])
->>>>>>> dac0c31c
         if operator_code == Codes.NOT_CODED:
             operator_label = CleaningUtils.make_label_from_cleaner_code(
                 CodeSchemes.SOMALIA_OPERATOR,
@@ -48,16 +40,11 @@
                 CodeSchemes.SOMALIA_OPERATOR.get_code_with_match_value(operator_code),
                 Metadata.get_call_location()
             )
-<<<<<<< HEAD
 
         td.append_data({
             "operator_raw": operator_raw,
             "operator_coded": operator_label.to_dict()
         }, Metadata(user, Metadata.get_call_location(), TimeUtils.utc_now_as_iso_string()))
-=======
-        td.append_data({"operator_coded": operator_label.to_dict()},
-                       Metadata(user, Metadata.get_call_location(), TimeUtils.utc_now_as_iso_string()))
->>>>>>> dac0c31c
 
 
 def fetch_from_rapid_pro(user, google_cloud_credentials_file_path, raw_data_dir, phone_number_uuid_table,
@@ -115,11 +102,7 @@
             user, raw_runs, raw_contacts, phone_number_uuid_table, rapid_pro_source.test_contact_uuids)
 
         if flow in rapid_pro_source.activation_flow_names:
-<<<<<<< HEAD
             label_somalia_operator(user, traced_runs, phone_number_uuid_table)
-=======
-            set_operator(user, traced_runs, phone_number_uuid_table)
->>>>>>> dac0c31c
 
         log.info(f"Saving {len(raw_runs)} raw runs to {raw_runs_path}...")
         with open(raw_runs_path, "w") as raw_runs_file:
